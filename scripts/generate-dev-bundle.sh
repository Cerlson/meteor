#!/bin/bash

set -e
set -u

UNAME=$(uname)
ARCH=$(uname -m)

if [ "$UNAME" == "Linux" ] ; then
    if [ "$ARCH" != "i686" -a "$ARCH" != "x86_64" ] ; then
        echo "Unsupported architecture: $ARCH"
        echo "Meteor only supports i686 and x86_64 for now."
        exit 1
    fi

    OS="linux"

    stripBinary() {
        strip --remove-section=.comment --remove-section=.note $1
    }
elif [ "$UNAME" == "Darwin" ] ; then
    SYSCTL_64BIT=$(sysctl -n hw.cpu64bit_capable 2>/dev/null || echo 0)
    if [ "$ARCH" == "i386" -a "1" != "$SYSCTL_64BIT" ] ; then
        # some older macos returns i386 but can run 64 bit binaries.
        # Probably should distribute binaries built on these machines,
        # but it should be OK for users to run.
        ARCH="x86_64"
    fi

    if [ "$ARCH" != "x86_64" ] ; then
        echo "Unsupported architecture: $ARCH"
        echo "Meteor only supports x86_64 for now."
        exit 1
    fi

    OS="osx"

    # We don't strip on Mac because we don't know a safe command. (Can't strip
    # too much because we do need node to be able to load objects like
    # fibers.node.)
    stripBinary() {
        true
    }
else
    echo "This OS not yet supported"
    exit 1
fi

PLATFORM="${UNAME}_${ARCH}"

# save off meteor checkout dir as final target
cd "`dirname "$0"`"/..
CHECKOUT_DIR=`pwd`

# Read the bundle version from the meteor shell script.
BUNDLE_VERSION=$(perl -ne 'print $1 if /BUNDLE_VERSION=(\S+)/' meteor)
if [ -z "$BUNDLE_VERSION" ]; then
    echo "BUNDLE_VERSION not found"
    exit 1
fi
echo "Building dev bundle $BUNDLE_VERSION"

DIR=`mktemp -d -t generate-dev-bundle-XXXXXXXX`
trap 'rm -rf "$DIR" >/dev/null 2>&1' 0

echo BUILDING IN "$DIR"

cd "$DIR"
chmod 755 .
umask 022
mkdir build
cd build

git clone https://github.com/joyent/node.git
cd node
# When upgrading node versions, also update the values of MIN_NODE_VERSION at
# the top of tools/main.js and tools/server/boot.js, and the text in
# docs/client/concepts.html and the README in tools/bundler.js.
git checkout v0.10.29

./configure --prefix="$DIR"
make -j4
make install PORTABLE=1
# PORTABLE=1 is a node hack to make npm look relative to itself instead
# of hard coding the PREFIX.

# export path so we use our new node for later builds
export PATH="$DIR/bin:$PATH"

which node

which npm

# When adding new node modules (or any software) to the dev bundle,
# remember to update LICENSE.txt! Also note that we include all the
# packages that these depend on, so watch out for new dependencies when
# you update version numbers.

# First, we install the modules that are dependencies of tools/server/boot.js:
# the modules that users of 'meteor bundle' will also have to install. We save a
# shrinkwrap file with it, too.  We do this in a separate place from
# $DIR/lib/node_modules originally, because otherwise 'npm shrinkwrap' will get
# confused by the pre-existing modules.
mkdir "${DIR}/build/npm-install"
cd "${DIR}/build/npm-install"
cp "${CHECKOUT_DIR}/scripts/dev-bundle-package.json" package.json
npm install
npm shrinkwrap

# This ignores the stuff in node_modules/.bin, but that's OK.
cp -R node_modules/* "${DIR}/lib/node_modules/"
mkdir "${DIR}/etc"
mv package.json npm-shrinkwrap.json "${DIR}/etc/"

# Fibers ships with compiled versions of its C code for a dozen platforms. This
# bloats our dev bundle, and confuses dpkg-buildpackage and rpmbuild into
# thinking that the packages need to depend on both 32- and 64-bit versions of
# libstd++. Remove all the ones other than our architecture. (Expression based
# on build.js in fibers source.)
# XXX We haven't used dpkg-buildpackge or rpmbuild in ages. If we remove this,
#     will it let you skip the "npm install fibers" step for running bundles?
cd "$DIR/lib/node_modules/fibers/bin"
FIBERS_ARCH=$(node -p -e 'process.platform + "-" + process.arch + "-v8-" + /[0-9]+\.[0-9]+/.exec(process.versions.v8)[0]')
mv $FIBERS_ARCH ..
rm -rf *
mv ../$FIBERS_ARCH .

# Now, install the rest of the npm modules, which are only used by the 'meteor'
# tool (and not by the bundled app boot.js script).
cd "${DIR}/lib"
npm install request@2.33.0
npm install fstream@0.1.25
npm install tar@0.1.19
npm install kexec@0.2.0
npm install source-map@0.1.32
npm install browserstack-webdriver@2.41.1
npm install phantomjs@1.8.1-1

# Fork of 1.0.2 with https://github.com/nodejitsu/node-http-proxy/pull/592
npm install https://github.com/meteor/node-http-proxy/tarball/99f757251b42aeb5d26535a7363c96804ee057f0

# Using the formerly-unreleased 1.1 branch. We can probably switch to a built
# NPM version now. (For that matter, we ought to be able to get this from
# the copy in js-analyze rather than in the dev bundle.)
npm install https://github.com/ariya/esprima/tarball/5044b87f94fb802d9609f1426c838874ec2007b3

# 2.4.0 (more or less, the package.json change isn't committed) plus our PR
# https://github.com/williamwicks/node-eachline/pull/4
npm install https://github.com/meteor/node-eachline/tarball/ff89722ff94e6b6a08652bf5f44c8fffea8a21da

<<<<<<< HEAD
=======
# Cordova npm tool for mobile integration
npm install cordova@3.5.0-0.2.6

# Below needs rake, getting rid of it
# npm install ios-sim@2.0.1


>>>>>>> f3b9c726
# Checkout and build mongodb.
# We want to build a binary that includes SSL support but does not depend on a
# particular version of openssl on the host system.

cd "$DIR/build"
OPENSSL="openssl-1.0.1g"
OPENSSL_URL="http://www.openssl.org/source/$OPENSSL.tar.gz"
wget $OPENSSL_URL || curl -O $OPENSSL_URL
tar xzf $OPENSSL.tar.gz

cd $OPENSSL
if [ "$UNAME" == "Linux" ]; then
    ./config --prefix="$DIR/build/openssl-out" no-shared
else
    # This configuration line is taken from Homebrew formula:
    # https://github.com/mxcl/homebrew/blob/master/Library/Formula/openssl.rb
    ./Configure no-shared zlib-dynamic --prefix="$DIR/build/openssl-out" darwin64-x86_64-cc enable-ec_nistp_64_gcc_128
fi
make install

# To see the mongo changelog, go to http://www.mongodb.org/downloads,
# click 'changelog' under the current version, then 'release notes' in
# the upper right.
cd "$DIR/build"
MONGO_VERSION="2.4.9"

# We use Meteor fork since we added some changes to the building script.
# Our patches allow us to link most of the libraries statically.
git clone git://github.com/meteor/mongo.git
cd mongo
git checkout ssl-r$MONGO_VERSION

# Compile

MONGO_FLAGS="--ssl --release -j4 "
MONGO_FLAGS+="--cpppath=$DIR/build/openssl-out/include --libpath=$DIR/build/openssl-out/lib "

if [ "$OS" == "osx" ]; then
    # NOTE: '--64' option breaks the compilation, even it is on by default on x64 mac: https://jira.mongodb.org/browse/SERVER-5575
    MONGO_FLAGS+="--openssl=$DIR/build/openssl-out/lib "
    /usr/local/bin/scons $MONGO_FLAGS mongo mongod
elif [ "$OS" == "linux" ]; then
    MONGO_FLAGS+="--no-glibc-check --prefix=./ "
    if [ "$ARCH" == "x86_64" ]; then
      MONGO_FLAGS+="--64"
    fi
    scons $MONGO_FLAGS mongo mongod
else
    echo "We don't know how to compile mongo for this platform"
    exit 1
fi

# Copy binaries
mkdir -p "$DIR/mongodb/bin"
cp mongo "$DIR/mongodb/bin/"
cp mongod "$DIR/mongodb/bin/"

# Copy mongodb distribution information
find ./distsrc -maxdepth 1 -type f -exec cp '{}' ../mongodb \;

cd "$DIR"
stripBinary bin/node
stripBinary mongodb/bin/mongo
stripBinary mongodb/bin/mongod

# Download BrowserStackLocal binary.
BROWSER_STACK_LOCAL_URL="http://browserstack-binaries.s3.amazonaws.com/BrowserStackLocal-07-03-14-$OS-$ARCH.gz"

cd "$DIR/build"
curl -O $BROWSER_STACK_LOCAL_URL
gunzip BrowserStackLocal*
mv BrowserStackLocal* BrowserStackLocal
mv BrowserStackLocal "$DIR/bin/"

echo BUNDLING

cd "$DIR"
echo "${BUNDLE_VERSION}" > .bundle_version.txt
rm -rf build

tar czf "${CHECKOUT_DIR}/dev_bundle_${PLATFORM}_${BUNDLE_VERSION}.tar.gz" .

echo DONE<|MERGE_RESOLUTION|>--- conflicted
+++ resolved
@@ -148,8 +148,6 @@
 # https://github.com/williamwicks/node-eachline/pull/4
 npm install https://github.com/meteor/node-eachline/tarball/ff89722ff94e6b6a08652bf5f44c8fffea8a21da
 
-<<<<<<< HEAD
-=======
 # Cordova npm tool for mobile integration
 npm install cordova@3.5.0-0.2.6
 
@@ -157,7 +155,6 @@
 # npm install ios-sim@2.0.1
 
 
->>>>>>> f3b9c726
 # Checkout and build mongodb.
 # We want to build a binary that includes SSL support but does not depend on a
 # particular version of openssl on the host system.
