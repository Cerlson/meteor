--- conflicted
+++ resolved
@@ -173,7 +173,6 @@
     return _.union(self.resources, jsResources); // union preserves order
   }
 });
-<<<<<<< HEAD
 
 ///////////////////////////////////////////////////////////////////////////////
 // Unipackage
@@ -189,23 +188,6 @@
 var getLoadedPackageVersions = function (versions, filter) {
   buildmessage.assertInCapture();
 
-=======
-
-///////////////////////////////////////////////////////////////////////////////
-// Unipackage
-///////////////////////////////////////////////////////////////////////////////
-
-// Helper function. Takes an object mapping package name to version, and
-// ensures that all the versions have real build ids (by loading them
-// through a PackageLoader) rather than +local build ids (which is what
-// they could have if we just read them out of the catalog).
-//
-// If the optional `filter` function is provided, then we will only load
-// packages for which `filter(packageName, version)` returns truthy.
-var getLoadedPackageVersions = function (versions, filter) {
-  buildmessage.assertInCapture();
-
->>>>>>> dfd1fbcb
   var result = {};
 
   var loader = new packageLoader.PackageLoader({ versions: versions });
@@ -235,7 +217,6 @@
   // Plugins in this package. Map from plugin name to {arch -> JsImage}.
   self.plugins = {};
 
-<<<<<<< HEAD
   self.cordovaDependencies = {};
 
   // -- Information for up-to-date checks --
@@ -251,21 +232,6 @@
   // dependencies. Map from package name to version string.
   self.buildTimeDirectDependencies = null;
 
-=======
-  // -- Information for up-to-date checks --
-
-  // Version number of the tool that built this unipackage
-  // (compiler.BUILT_BY) or null if unknown
-  self.builtBy = null;
-
-  // If true, force the checkUpToDate to return false for this unipackage.
-  self.forceNotUpToDate = false;
-
-  // The versions that we used at build time for each of our direct
-  // dependencies. Map from package name to version string.
-  self.buildTimeDirectDependencies = null;
-
->>>>>>> dfd1fbcb
   // The complete list of versions (including transitive dependencies)
   // that we used at build time to build each of our plugins. Map from
   // plugin name to package name to version string. Note that two
@@ -321,10 +287,7 @@
     self.earliestCompatibleVersion = options.earliestCompatibleVersion;
     self.isTest = options.isTest;
     self.plugins = options.plugins;
-<<<<<<< HEAD
     self.cordovaDependencies = options.cordovaDependencies;
-=======
->>>>>>> dfd1fbcb
     self.pluginWatchSet = options.pluginWatchSet;
     self.buildTimeDirectDependencies = options.buildTimeDirectDependencies;
     self.buildTimePluginDependencies = options.buildTimePluginDependencies;
@@ -385,10 +348,6 @@
 
     var chosenArch = archinfo.mostSpecificMatch(
       arch, _.pluck(self.unibuilds, 'arch'));
-<<<<<<< HEAD
-=======
-
->>>>>>> dfd1fbcb
     if (! chosenArch) {
       buildmessage.error(
         (self.name || "this app") +
@@ -544,11 +503,8 @@
       buildInfoJson.buildTimeDirectDependencies || null;
     self.buildTimePluginDependencies =
       buildInfoJson.buildTimePluginDependencies || null;
-<<<<<<< HEAD
     self.cordovaDependencies =
       buildInfoJson.cordovaDependencies || null;
-=======
->>>>>>> dfd1fbcb
 
     if (options.buildOfPath &&
         (buildInfoJson.source !== options.buildOfPath)) {
@@ -600,10 +556,6 @@
       }
     });
     self.pluginsBuilt = true;
-<<<<<<< HEAD
-=======
-
->>>>>>> dfd1fbcb
     _.each(mainJson.unibuilds, function (unibuildMeta) {
       // aggressively sanitize path (don't let it escape to parent
       // directory)
@@ -635,10 +587,6 @@
 
       _.each(unibuildJson.resources, function (resource) {
         rejectBadPath(resource.file);
-<<<<<<< HEAD
-=======
-
->>>>>>> dfd1fbcb
         var data = new Buffer(resource.length);
         // Read the data from disk, if it is non-empty. Avoid doing IO for empty
         // files, because (a) unnecessary and (b) fs.readSync with length 0
@@ -679,11 +627,8 @@
           throw new Error("bad resource type in unipackage: " +
                           JSON.stringify(resource.type));
       });
-<<<<<<< HEAD
       if (unibuildMeta.arch === 'browser')
         unibuildMeta.arch = 'client';
-=======
->>>>>>> dfd1fbcb
 
       self.unibuilds.push(new Unibuild(self, {
         name: unibuildMeta.name,
@@ -694,12 +639,8 @@
         nodeModulesPath: nodeModulesPath,
         prelinkFiles: prelinkFiles,
         packageVariables: unibuildJson.packageVariables || [],
-<<<<<<< HEAD
         resources: resources,
         cordovaDependencies: unibuildJson.cordovaDependencies
-=======
-        resources: resources
->>>>>>> dfd1fbcb
       }));
     });
 
@@ -718,10 +659,7 @@
   //   directory that was built to produce this package. Used as part
   //   of the dependency info to detect builds that were moved and
   //   then modified.
-<<<<<<< HEAD
-=======
   // - elideBuildInfo: If set, don't write a buildinfo.json file.
->>>>>>> dfd1fbcb
   saveToPath: function (outputDir, options) {
     var self = this;
     var outputPath = outputDir;
@@ -729,10 +667,6 @@
     buildmessage.assertInCapture();
 
     var builder = new Builder({ outputPath: outputPath });
-<<<<<<< HEAD
-=======
-
->>>>>>> dfd1fbcb
     try {
       var mainJson = {
         format: "unipackage-pre2",
@@ -765,20 +699,13 @@
         pluginProviderPackages: self.pluginProviderPackageDirs,
         source: options.buildOfPath || undefined,
         buildTimeDirectDependencies: buildTimeDirectDeps,
-<<<<<<< HEAD
         buildTimePluginDependencies: buildTimePluginDeps,
         cordovaDependencies: self.cordovaDependencies
       };
 
       builder.reserve("unipackage.json");
-=======
-        buildTimePluginDependencies: buildTimePluginDeps
-      };
-
-      builder.reserve("unipackage.json");
       // Reserve this even if elideBuildInfo is set, to ensure nothing else
       // writes it somehow.
->>>>>>> dfd1fbcb
       builder.reserve("buildinfo.json");
       builder.reserve("head");
       builder.reserve("body");
@@ -815,10 +742,6 @@
           builder.generateFilename(baseUnibuildName, { directory: true });
         var unibuildJsonFile =
           builder.generateFilename(baseUnibuildName + ".json");
-<<<<<<< HEAD
-=======
-
->>>>>>> dfd1fbcb
         mainJson.unibuilds.push({
           arch: unibuild.arch,
           path: unibuildJsonFile
@@ -982,16 +905,10 @@
         }
         mainJson.tools.push(toolMeta);
       });
-<<<<<<< HEAD
-      builder.writeJson("unipackage.json", mainJson);
-      builder.writeJson("buildinfo.json", buildInfoJson);
-=======
-
       builder.writeJson("unipackage.json", mainJson);
       if (!options.elideBuildInfo) {
         builder.writeJson("buildinfo.json", buildInfoJson);
       }
->>>>>>> dfd1fbcb
       builder.complete();
     } catch (e) {
       builder.abort();
@@ -1011,11 +928,6 @@
       'HEAD',
       // The actual trees to copy!
       'tools', 'examples', 'LICENSE.txt', 'meteor',
-<<<<<<< HEAD
-      // This script is not actually used, but it's nice to distribute it for
-      // users (it's what ends up at /usr/local/bin/meteor).
-=======
->>>>>>> dfd1fbcb
       'scripts/admin/launch-meteor');
 
     // Trim blank line and unnecessary examples.
@@ -1049,14 +961,10 @@
       localPackageLoader, archinfo.host(), self.includeTool,
       function (unipkg) {
         // XXX assert that each name shows up once
-<<<<<<< HEAD
-        unipkg.saveToPath(path.join(unipath, unipkg.name));
-=======
         unipkg.saveToPath(path.join(unipath, unipkg.name), {
           // There's no mechanism to rebuild these packages.
           elideBuildInfo: true
         });
->>>>>>> dfd1fbcb
       });
 
     return [{
