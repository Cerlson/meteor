--- conflicted
+++ resolved
@@ -54,17 +54,9 @@
           archinfo.matches(archinfo.host(), 'os.linux')) {
         suggestedRaisingWatchLimit = true;
         var Console = require('./console.js').Console;
-<<<<<<< HEAD
-        // XXX If we're comfortable with this message appearing in the new user
-        // experience, change it from debug to arrowWarn.
-        Console.debug(
-          "It looks like a simple tweak to your system's configuration will " +
-            "make many tools (including this meteor command) more efficient. " +
-=======
         Console.arrowWarn(
           "It looks like a simple tweak to your system's configuration will " +
             "make many tools (including this Meteor command) more efficient. " +
->>>>>>> f1a493aa
             "To learn more, see " +
             Console.url("https://github.com/meteor/meteor/wiki/File-Change-Watcher-Efficiency"));
       }
@@ -84,19 +76,11 @@
     }
   }
 
-<<<<<<< HEAD
   // We use files.watchFile in addition to pathwatcher.watch as a fail-safe to
   // detect file changes even on network file systems.  However (unless the user
   // disabled pathwatcher or this pathwatcher call failed), we use a relatively
   // long default polling interval of 5000ms to save CPU cycles.
   files.watchFile(absPath, {
-=======
-  // We use fs.watchFile in addition to pathwatcher.watch as a fail-safe to
-  // detect file changes even on network file systems.  However (unless the user
-  // disabled pathwatcher or this pathwatcher call failed), we use a relatively
-  // long default polling interval of 5000ms to save CPU cycles.
-  fs.watchFile(absPath, {
->>>>>>> f1a493aa
     persistent: false,
     interval: pollingInterval
   }, watchFileWrapper);
