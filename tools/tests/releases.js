--- conflicted
+++ resolved
@@ -20,11 +20,7 @@
   var run;
 
   var toolsPackage;
-<<<<<<< HEAD
-  selftest.captureAndThrow(function() {
-=======
   selftest.doOrThrow(function() {
->>>>>>> dfd1fbcb
       toolsPackage = selftest.getToolsPackage();
   });
   var toolsVersion = toolsPackage.name + '@' +
@@ -122,8 +118,6 @@
     run.expectExit(1);
 
     // XXX Test springboard to pre-0.9.0 release
-<<<<<<< HEAD
-=======
   });
 });
 
@@ -144,7 +138,6 @@
   var toolsPackage;
   selftest.doOrThrow(function() {
     toolsPackage = selftest.getToolsPackage();
->>>>>>> dfd1fbcb
   });
   var toolsVersion = toolsPackage.name + '@' +
         toolsPackage.version;
@@ -185,71 +178,6 @@
   versions = s.read('.meteor/versions');
   if (!versions) {
     selftest.fail("Versions file NOT written after update");
-  }
-
-});
-
-// XXX: Why is this an internet using test? Because our warehouse is a
-// hackhackhack. If we clean up the hackhackhackhack, then this does not need
-// the internets. (Or, to be more specific: our warehouse code tries to fetch
-// the packages from the internet. If we could fool it into using local packages
-// instead, or think that it alreayd has the packages, it would be ok).
-selftest.define("writing versions file", ['checkout', 'net'], function () {
-  var s = new Sandbox({
-    warehouse: {
-      v1: { recommended: true},
-      v2: { recommended: true }
-    }
-  });
-  var run;
-
-  var toolsPackage;
-  selftest.captureAndThrow(function() {
-      toolsPackage = selftest.getToolsPackage();
-  });
-  var toolsVersion = toolsPackage.name + '@' +
-        toolsPackage.version;
-
-  // Create an app with the latest release.
-  run = s.run("create", "myapp");
-  run.waitSecs(15);
-  run.expectExit(0);
-  s.cd('myapp');
-  run = s.run("--long-version");
-  run.read('METEOR-CORE@v2\n' + toolsVersion + '\n');
-  run.expectExit(0);
-
-  // Check the contents of the versions file.
-  var versions = s.read('.meteor/versions');
-  if (!versions) {
-    selftest.expectEqual(
-        "Versions file NOT written in new app.",
-        "Versions file written in new app.");
-  }
-
-  // Remove the versions file.
-  s.unlink('.meteor/versions');
-
-  // Run with --release, do not change versions file.
-  run = s.run("list", "--release", "v1");
-  run.expectExit(0);
-  versions = s.read('.meteor/versions');
-  if (versions) {
-    selftest.expectEqual(
-        "Versions file written with --release.",
-        "Versions file NOT written with --release.");
-  }
-
-  // Update with --release.
-  run = s.run("update", "--release", "v1");
-  run.expectExit(0);
-
-  // version file should exist.
-  versions = s.read('.meteor/versions');
-  if (!versions) {
-    selftest.expectEqual(
-        "Versions file NOT written after update",
-        "Versions file written after update.");
   }
 
 });
