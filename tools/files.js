--- conflicted
+++ resolved
@@ -451,16 +451,8 @@
   var tar = require("tar");
   var fstream = require('fstream');
   var zlib = require("zlib");
-<<<<<<< HEAD
-  var reader = fstream.Reader({
-    path: dirPath,
-    type: 'Directory'
-  });
-  return reader.pipe(tar.Pack()).pipe(zlib.createGzip());
-=======
   return fstream.Reader({ path: dirPath, type: 'Directory' }).pipe(
     tar.Pack({ noProprietary: true })).pipe(zlib.createGzip());
->>>>>>> 42a65d07
 };
 
 // Tar-gzips a directory into a tarball on disk, synchronously.
