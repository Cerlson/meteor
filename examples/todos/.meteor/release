--- conflicted
+++ resolved
@@ -1,5 +1 @@
-<<<<<<< HEAD
-none
-=======
-METEOR@1.0
->>>>>>> 1391fa61
+METEOR@1.0