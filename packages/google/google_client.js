--- conflicted
+++ resolved
@@ -55,18 +55,10 @@
       loginUrl += '&hd=' + encodeURIComponent(Accounts._options.restrictCreationByEmailDomain);
     }
 
-<<<<<<< HEAD
-    Oauth.showPopup(
+    OAuth.showPopup(
       loginUrl,
       _.bind(credentialRequestCompleteCallback, null, credentialToken),
       { height: 406 }
     );
   });
-=======
-  OAuth.showPopup(
-    loginUrl,
-    _.bind(credentialRequestCompleteCallback, null, credentialToken),
-    { height: 406 }
-  );
->>>>>>> 6329d7f2
 };