Blaze._calculateCondition = function (cond) {
  if (cond instanceof Array && cond.length === 0)
    cond = false;
  return !! cond;
};

Blaze.With = function (data, contentFunc) {
  var view = Blaze.View('with', contentFunc);

  view.dataVar = new ReactiveVar;

  view.onViewCreated(function () {
    if (typeof data === 'function') {
      // `data` is a reactive function
      view.autorun(function () {
        view.dataVar.set(data());
      }, view.parentView);
    } else {
      view.dataVar.set(data);
    }
  });

  return view;
};

Blaze.If = function (conditionFunc, contentFunc, elseFunc, _not) {
  var conditionVar = new ReactiveVar;

  var view = Blaze.View(_not ? 'unless' : 'if', function () {
    return conditionVar.get() ? contentFunc() :
      (elseFunc ? elseFunc() : null);
  });
  view.__conditionVar = conditionVar;
  view.onViewCreated(function () {
    this.autorun(function () {
      var cond = Blaze._calculateCondition(conditionFunc());
      conditionVar.set(_not ? (! cond) : cond);
    }, this.parentView);
  });

  return view;
};

Blaze.Unless = function (conditionFunc, contentFunc, elseFunc) {
  return Blaze.If(conditionFunc, contentFunc, elseFunc, true /*_not*/);
};

Blaze.Each = function (argFunc, contentFunc, elseFunc) {
  var eachView = Blaze.View('each', function () {
    var subviews = this.initialSubviews;
    this.initialSubviews = null;
<<<<<<< HEAD
    if (this._isCreatedForExpansion) {
      this.expandedValueDep = new Deps.Dependency;
=======
    if (this.isCreatedForExpansion) {
      this.expandedValueDep = new Tracker.Dependency;
>>>>>>> aef29845
      this.expandedValueDep.depend();
    }
    return subviews;
  });
  eachView.initialSubviews = [];
  eachView.numItems = 0;
  eachView.inElseMode = false;
  eachView.stopHandle = null;
  eachView.contentFunc = contentFunc;
  eachView.elseFunc = elseFunc;
  eachView.argVar = new ReactiveVar;

  eachView.onViewCreated(function () {
    // We evaluate argFunc in an autorun to make sure
    // Blaze.currentView is always set when it runs (rather than
    // passing argFunc straight to ObserveSequence).
    eachView.autorun(function () {
      eachView.argVar.set(argFunc());
    }, eachView.parentView);

    eachView.stopHandle = ObserveSequence.observe(function () {
      return eachView.argVar.get();
    }, {
      addedAt: function (id, item, index) {
        Tracker.nonreactive(function () {
          var newItemView = Blaze.With(item, eachView.contentFunc);
          eachView.numItems++;

          if (eachView.expandedValueDep) {
            eachView.expandedValueDep.changed();
          } else if (eachView._domrange) {
            if (eachView.inElseMode) {
              eachView._domrange.removeMember(0);
              eachView.inElseMode = false;
            }

            var range = Blaze._materializeView(newItemView, eachView);
            eachView._domrange.addMember(range, index);
          } else {
            eachView.initialSubviews.splice(index, 0, newItemView);
          }
        });
      },
      removedAt: function (id, item, index) {
        Tracker.nonreactive(function () {
          eachView.numItems--;
          if (eachView.expandedValueDep) {
            eachView.expandedValueDep.changed();
          } else if (eachView._domrange) {
            eachView._domrange.removeMember(index);
            if (eachView.elseFunc && eachView.numItems === 0) {
              eachView.inElseMode = true;
              eachView._domrange.addMember(
                Blaze._materializeView(
                  Blaze.View('each_else',eachView.elseFunc),
                  eachView), 0);
            }
          } else {
            eachView.initialSubviews.splice(index, 1);
          }
        });
      },
      changedAt: function (id, newItem, oldItem, index) {
        Tracker.nonreactive(function () {
          var itemView;
          if (eachView.expandedValueDep) {
            eachView.expandedValueDep.changed();
          } else if (eachView._domrange) {
            itemView = eachView._domrange.getMember(index).view;
          } else {
            itemView = eachView.initialSubviews[index];
          }
          itemView.dataVar.set(newItem);
        });
      },
      movedTo: function (id, item, fromIndex, toIndex) {
        Tracker.nonreactive(function () {
          if (eachView.expandedValueDep) {
            eachView.expandedValueDep.changed();
          } else if (eachView._domrange) {
            eachView._domrange.moveMember(fromIndex, toIndex);
          } else {
            var subviews = eachView.initialSubviews;
            var itemView = subviews[fromIndex];
            subviews.splice(fromIndex, 1);
            subviews.splice(toIndex, 0, itemView);
          }
        });
      }
    });

    if (eachView.elseFunc && eachView.numItems === 0) {
      eachView.inElseMode = true;
      eachView.initialSubviews[0] =
        Blaze.View('each_else', eachView.elseFunc);
    }
  });

  eachView.onViewDestroyed(function () {
    if (eachView.stopHandle)
      eachView.stopHandle.stop();
  });

  return eachView;
};

Blaze._TemplateWith = function (arg, contentBlock) {
  var w;

  var argFunc = arg;
  if (typeof arg !== 'function') {
    argFunc = function () {
      return arg;
    };
  }

  // This is a little messy.  When we compile `{{> UI.contentBlock}}`, we
  // wrap it in Blaze._InOuterTemplateScope in order to skip the intermediate
  // parent Views in the current template.  However, when there's an argument
  // (`{{> UI.contentBlock arg}}`), the argument needs to be evaluated
  // in the original scope.  There's no good order to nest
  // Blaze._InOuterTemplateScope and Spacebars.TemplateWith to achieve this,
  // so we wrap argFunc to run it in the "original parentView" of the
  // Blaze._InOuterTemplateScope.
  //
  // To make this better, reconsider _InOuterTemplateScope as a primitive.
  // Longer term, evaluate expressions in the proper lexical scope.
  var wrappedArgFunc = function () {
    var viewToEvaluateArg = null;
    if (w.parentView && w.parentView.name === 'InOuterTemplateScope') {
      viewToEvaluateArg = w.parentView.originalParentView;
    }
    if (viewToEvaluateArg) {
      return Blaze._withCurrentView(viewToEvaluateArg, argFunc);
    } else {
      return argFunc();
    }
  };

  w = Blaze.With(wrappedArgFunc, contentBlock);
  w.__isTemplateWith = true;
  return w;
};

Blaze._InOuterTemplateScope = function (templateView, contentFunc) {
  var view = Blaze.View('InOuterTemplateScope', contentFunc);
  var parentView = templateView.parentView;

  // Hack so that if you call `{{> foo bar}}` and it expands into
  // `{{#with bar}}{{> foo}}{{/with}}`, and then `foo` is a template
  // that inserts `{{> UI.contentBlock}}`, the data context for
  // `UI.contentBlock` is not `bar` but the one enclosing that.
  if (parentView.__isTemplateWith)
    parentView = parentView.parentView;

  view.onViewCreated(function () {
    this.originalParentView = this.parentView;
    this.parentView = parentView;
  });
  return view;
};<|MERGE_RESOLUTION|>--- conflicted
+++ resolved
@@ -49,13 +49,8 @@
   var eachView = Blaze.View('each', function () {
     var subviews = this.initialSubviews;
     this.initialSubviews = null;
-<<<<<<< HEAD
     if (this._isCreatedForExpansion) {
-      this.expandedValueDep = new Deps.Dependency;
-=======
-    if (this.isCreatedForExpansion) {
       this.expandedValueDep = new Tracker.Dependency;
->>>>>>> aef29845
       this.expandedValueDep.depend();
     }
     return subviews;
