--- conflicted
+++ resolved
@@ -1,10 +1,6 @@
 Package.describe({
   summary: "Meteor UI Components framework",
-<<<<<<< HEAD
-  version: '1.0.0'
-=======
   version: '1.0.1'
->>>>>>> dfd1fbcb
 });
 
 Package.on_use(function (api) {
