--- conflicted
+++ resolved
@@ -328,11 +328,7 @@
  */
 Accounts.setPassword = function (userId, newPlaintextPassword, options) {
   options = _.extend({logout: true}, options);
-<<<<<<< HEAD
-  
-=======
-
->>>>>>> b6527702
+
   var user = Meteor.users.findOne(userId);
   if (!user)
     throw new Meteor.Error(403, "User not found");
@@ -348,8 +344,6 @@
   if (options.logout)
     update.$unset['services.resume.loginTokens'] = 1;
 
-<<<<<<< HEAD
-=======
   var update = {
     $unset: {
       'services.password.srp': 1, // XXX COMPAT WITH 0.8.1.3
@@ -362,7 +356,6 @@
     update.$unset['services.resume.loginTokens'] = 1;
   }
 
->>>>>>> b6527702
   Meteor.users.update({_id: user._id}, update);
 };
 
