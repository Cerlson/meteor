--- conflicted
+++ resolved
@@ -328,15 +328,11 @@
  */
 Accounts.setPassword = function (userId, newPlaintextPassword, options) {
   options = _.extend({logout: true}, options);
-<<<<<<< HEAD
-  
-=======
-
->>>>>>> 8ea5618c
+
   var user = Meteor.users.findOne(userId);
   if (!user)
     throw new Meteor.Error(403, "User not found");
-  
+
   var update = {
     $unset: {
       'services.password.srp': 1, // XXX COMPAT WITH 0.8.1.3
@@ -344,25 +340,11 @@
     },
     $set: {'services.password.bcrypt': hashPassword(newPlaintextPassword)}
   };
-  
-  if (options.logout)
-    update.$unset['services.resume.loginTokens'] = 1;
-
-<<<<<<< HEAD
-=======
-  var update = {
-    $unset: {
-      'services.password.srp': 1, // XXX COMPAT WITH 0.8.1.3
-      'services.password.reset': 1
-    },
-    $set: {'services.password.bcrypt': hashPassword(newPlaintextPassword)}
-  };
 
   if (options.logout) {
     update.$unset['services.resume.loginTokens'] = 1;
   }
 
->>>>>>> 8ea5618c
   Meteor.users.update({_id: user._id}, update);
 };
 
