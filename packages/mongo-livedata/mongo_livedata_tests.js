// This is a magic collection that fails its writes on the server when
// the selector (or inserted document) contains fail: true.

var TRANSFORMS = {};
if (Meteor.isServer) {
  Meteor.methods({
    createInsecureCollection: function (name, options) {
      check(name, String);
      check(options, Match.Optional({
        transformName: Match.Optional(String),
        idGeneration: Match.Optional(String)
      }));

      if (options && options.transformName) {
        options.transform = TRANSFORMS[options.transformName];
      }
      var c = new Meteor.Collection(name, options);
      c._insecure = true;
      Meteor.publish('c-' + name, function () {
        return c.find();
      });
    }
  });
}

var runInFence = function (f) {
  if (Meteor.isClient) {
    f();
  } else {
    var fence = new DDPServer._WriteFence;
    DDPServer._CurrentWriteFence.withValue(fence, f);
    fence.armAndWait();
  }
};

// Helpers for upsert tests

var stripId = function (obj) {
  delete obj._id;
};

var compareResults = function (test, skipIds, actual, expected) {
  if (skipIds) {
    _.map(actual, stripId);
    _.map(expected, stripId);
  }
  // (technically should ignore order in comparison)
  test.equal(actual, expected);
};

var upsert = function (coll, useUpdate, query, mod, options, callback) {
  if (! callback && typeof options === "function") {
    callback = options;
    options = {};
  }

  if (useUpdate) {
    if (callback)
      return coll.update(query, mod,
                         _.extend({ upsert: true }, options),
                         function (err, result) {
                           callback(err, ! err && {
                             numberAffected: result
                           });
                         });
    return {
      numberAffected: coll.update(query, mod,
                                  _.extend({ upsert: true }, options))
    };
  } else {
    return coll.upsert(query, mod, options, callback);
  }
};

var upsertTestMethod = "livedata_upsert_test_method";
var upsertTestMethodColl;

// This is the implementation of the upsert test method on both the client and
// the server. On the client, we get a test object. On the server, we just throw
// errors if something doesn't go according to plan, and when the client
// receives those errors it will cause the test to fail.
//
// Client-side exceptions in here will NOT cause the test to fail! Because it's
// a stub, those exceptions will get caught and logged.
var upsertTestMethodImpl = function (coll, useUpdate, test) {
  coll.remove({});
  var result1 = upsert(coll, useUpdate, { foo: "bar" }, { foo: "bar" });

  if (! test) {
    test = {
      equal: function (a, b) {
        if (! EJSON.equals(a, b))
          throw new Error("Not equal: " +
                          JSON.stringify(a) + ", " + JSON.stringify(b));
      },
      isTrue: function (a) {
        if (! a)
          throw new Error("Not truthy: " + JSON.stringify(a));
      },
      isFalse: function (a) {
        if (a)
          throw new Error("Not falsey: " + JSON.stringify(a));
      }
    };
  }

  // if we don't test this, then testing result1.numberAffected will throw,
  // which will get caught and logged and the whole test will pass!
  test.isTrue(result1);

  test.equal(result1.numberAffected, 1);
  if (! useUpdate)
    test.isTrue(result1.insertedId);
  var fooId = result1.insertedId;
  var obj = coll.findOne({ foo: "bar" });
  test.isTrue(obj);
  if (! useUpdate)
    test.equal(obj._id, result1.insertedId);
  var result2 = upsert(coll, useUpdate, { _id: fooId },
                       { $set: { foo: "baz " } });
  test.isTrue(result2);
  test.equal(result2.numberAffected, 1);
  test.isFalse(result2.insertedId);
};

if (Meteor.isServer) {
  var m = {};
  m[upsertTestMethod] = function (run, useUpdate, options) {
    check(run, String);
    check(useUpdate, Boolean);
    upsertTestMethodColl = new Meteor.Collection(upsertTestMethod + "_collection_" + run, options);
    upsertTestMethodImpl(upsertTestMethodColl, useUpdate);
  };
  Meteor.methods(m);
}

Meteor._FailureTestCollection =
  new Meteor.Collection("___meteor_failure_test_collection");

// For test "document with a custom type"
var Dog = function (name, color, actions) {
  var self = this;
  self.color = color;
  self.name = name;
  self.actions = actions || [{name: "wag"}, {name: "swim"}];
};
_.extend(Dog.prototype, {
  getName: function () { return this.name;},
  getColor: function () { return this.name;},
  equals: function (other) { return other.name === this.name &&
                             other.color === this.color &&
                             EJSON.equals(other.actions, this.actions);},
  toJSONValue: function () { return {color: this.color, name: this.name, actions: this.actions};},
  typeName: function () { return "dog"; },
  clone: function () { return new Dog(this.name, this.color); },
  speak: function () { return "woof"; }
});
EJSON.addType("dog", function (o) { return new Dog(o.name, o.color, o.actions);});


// Parameterize tests.
_.each( ['STRING', 'MONGO'], function(idGeneration) {

var collectionOptions = { idGeneration: idGeneration};

testAsyncMulti("mongo-livedata - database error reporting. " + idGeneration, [
  function (test, expect) {
    var ftc = Meteor._FailureTestCollection;

    var exception = function (err, res) {
      test.instanceOf(err, Error);
    };

    _.each(["insert", "remove", "update"], function (op) {
      var arg = (op === "insert" ? {} : 'bla');
      var arg2 = {};

      var callOp = function (callback) {
        if (op === "update") {
          ftc[op](arg, arg2, callback);
        } else {
          ftc[op](arg, callback);
        }
      };

      if (Meteor.isServer) {
        test.throws(function () {
          callOp();
        });

        callOp(expect(exception));
      }

      if (Meteor.isClient) {
        callOp(expect(exception));

        // This would log to console in normal operation.
        Meteor._suppress_log(1);
        callOp();
      }
    });
  }
]);


Tinytest.addAsync("mongo-livedata - basics, " + idGeneration, function (test, onComplete) {
  var run = test.runId();
  var coll, coll2;
  if (Meteor.isClient) {
    coll = new Meteor.Collection(null, collectionOptions) ; // local, unmanaged
    coll2 = new Meteor.Collection(null, collectionOptions); // local, unmanaged
  } else {
    coll = new Meteor.Collection("livedata_test_collection_"+run, collectionOptions);
    coll2 = new Meteor.Collection("livedata_test_collection_2_"+run, collectionOptions);
  }

  var log = '';
  var obs = coll.find({run: run}, {sort: ["x"]}).observe({
    addedAt: function (doc, before_index, before) {
      log += 'a(' + doc.x + ',' + before_index + ',' + before + ')';
    },
    changedAt: function (new_doc, old_doc, at_index) {
      log += 'c(' + new_doc.x + ',' + at_index + ',' + old_doc.x + ')';
    },
    movedTo: function (doc, old_index, new_index) {
      log += 'm(' + doc.x + ',' + old_index + ',' + new_index + ')';
    },
    removedAt: function (doc, at_index) {
      log += 'r(' + doc.x + ',' + at_index + ')';
    }
  });

  var captureObserve = function (f) {
    if (Meteor.isClient) {
      f();
    } else {
      var fence = new DDPServer._WriteFence;
      DDPServer._CurrentWriteFence.withValue(fence, f);
      fence.armAndWait();
    }

    var ret = log;
    log = '';
    return ret;
  };

  var expectObserve = function (expected, f) {
    if (!(expected instanceof Array))
      expected = [expected];

    test.include(expected, captureObserve(f));
  };

  test.equal(coll.find({run: run}).count(), 0);
  test.equal(coll.findOne("abc"), undefined);
  test.equal(coll.findOne({run: run}), undefined);

  expectObserve('a(1,0,null)', function () {
    var id = coll.insert({run: run, x: 1});
    test.equal(coll.find({run: run}).count(), 1);
    test.equal(coll.findOne(id).x, 1);
    test.equal(coll.findOne({run: run}).x, 1);
  });

  expectObserve('a(4,1,null)', function () {
    var id2 = coll.insert({run: run, x: 4});
    test.equal(coll.find({run: run}).count(), 2);
    test.equal(coll.find({_id: id2}).count(), 1);
    test.equal(coll.findOne(id2).x, 4);
  });

  test.equal(coll.findOne({run: run}, {sort: ["x"], skip: 0}).x, 1);
  test.equal(coll.findOne({run: run}, {sort: ["x"], skip: 1}).x, 4);
  test.equal(coll.findOne({run: run}, {sort: {x: -1}, skip: 0}).x, 4);
  test.equal(coll.findOne({run: run}, {sort: {x: -1}, skip: 1}).x, 1);


  var cur = coll.find({run: run}, {sort: ["x"]});
  var total = 0;
  var index = 0;
  var context = {};
  cur.forEach(function (doc, i, cursor) {
    test.equal(i, index++);
    test.isTrue(cursor === cur);
    test.isTrue(context === this);
    total *= 10;
    if (Meteor.isServer) {
      // Verify that the callbacks from forEach run sequentially and that
      // forEach waits for them to complete (issue# 321). If they do not run
      // sequentially, then the second callback could execute during the first
      // callback's sleep sleep and the *= 10 will occur before the += 1, then
      // total (at test.equal time) will be 5. If forEach does not wait for the
      // callbacks to complete, then total (at test.equal time) will be 0.
      Meteor._sleepForMs(5);
    }
    total += doc.x;
    // verify the meteor environment is set up here
    coll2.insert({total:total});
  }, context);
  test.equal(total, 14);

  cur.rewind();
  index = 0;
  test.equal(cur.map(function (doc, i, cursor) {
    // XXX we could theoretically make map run its iterations in parallel or
    // something which would make this fail
    test.equal(i, index++);
    test.isTrue(cursor === cur);
    test.isTrue(context === this);
    return doc.x * 2;
  }, context), [2, 8]);

  test.equal(_.pluck(coll.find({run: run}, {sort: {x: -1}}).fetch(), "x"),
             [4, 1]);

  expectObserve('', function () {
    var count = coll.update({run: run, x: -1}, {$inc: {x: 2}}, {multi: true});
    test.equal(count, 0);
  });

  expectObserve('c(3,0,1)c(6,1,4)', function () {
    var count = coll.update({run: run}, {$inc: {x: 2}}, {multi: true});
    test.equal(count, 2);
    test.equal(_.pluck(coll.find({run: run}, {sort: {x: -1}}).fetch(), "x"),
               [6, 3]);
  });

  expectObserve(['c(13,0,3)m(13,0,1)', 'm(6,1,0)c(13,1,3)',
                 'c(13,0,3)m(6,1,0)', 'm(3,0,1)c(13,1,3)'], function () {
    coll.update({run: run, x: 3}, {$inc: {x: 10}}, {multi: true});
    test.equal(_.pluck(coll.find({run: run}, {sort: {x: -1}}).fetch(), "x"),
               [13, 6]);
  });

  expectObserve('r(13,1)', function () {
    var count = coll.remove({run: run, x: {$gt: 10}});
    test.equal(count, 1);
    test.equal(coll.find({run: run}).count(), 1);
  });

  expectObserve('r(6,0)', function () {
    coll.remove({run: run});
    test.equal(coll.find({run: run}).count(), 0);
  });

  expectObserve('', function () {
    var count = coll.remove({run: run});
    test.equal(count, 0);
    test.equal(coll.find({run: run}).count(), 0);
  });

  obs.stop();
  onComplete();
});

Tinytest.addAsync("mongo-livedata - fuzz test, " + idGeneration, function(test, onComplete) {

  var run = Random.id();
  var coll;
  if (Meteor.isClient) {
    coll = new Meteor.Collection(null, collectionOptions); // local, unmanaged
  } else {
    coll = new Meteor.Collection("livedata_test_collection_"+run, collectionOptions);
  }

  // fuzz test of observe(), especially the server-side diffing
  var actual = [];
  var correct = [];
  var counters = {add: 0, change: 0, move: 0, remove: 0};

  var obs = coll.find({run: run}, {sort: ["x"]}).observe({
    addedAt: function (doc, before_index) {
      counters.add++;
      actual.splice(before_index, 0, doc.x);
    },
    changedAt: function (new_doc, old_doc, at_index) {
      counters.change++;
      test.equal(actual[at_index], old_doc.x);
      actual[at_index] = new_doc.x;
    },
    movedTo: function (doc, old_index, new_index) {
      counters.move++;
      test.equal(actual[old_index], doc.x);
      actual.splice(old_index, 1);
      actual.splice(new_index, 0, doc.x);
    },
    removedAt: function (doc, at_index) {
      counters.remove++;
      test.equal(actual[at_index], doc.x);
      actual.splice(at_index, 1);
    }
  });

  if (Meteor.isServer) {
    // For now, has to be polling (not oplog) because it is ordered observe.
    test.isTrue(obs._multiplexer._observeDriver._suspendPolling);
  }

  var step = 0;

  // Use non-deterministic randomness so we can have a shorter fuzz
  // test (fewer iterations).  For deterministic (fully seeded)
  // randomness, remove the call to Random.fraction().
  var seededRandom = new SeededRandom("foobard" + Random.fraction());
  // Random integer in [0,n)
  var rnd = function (n) {
    return seededRandom.nextIntBetween(0, n-1);
  };

  var finishObserve = function (f) {
    if (Meteor.isClient) {
      f();
    } else {
      var fence = new DDPServer._WriteFence;
      DDPServer._CurrentWriteFence.withValue(fence, f);
      fence.armAndWait();
    }
  };

  var doStep = function () {
    if (step++ === 5) { // run N random tests
      obs.stop();
      onComplete();
      return;
    }

    var max_counters = _.clone(counters);

    finishObserve(function () {
      if (Meteor.isServer)
        obs._multiplexer._observeDriver._suspendPolling();

      // Do a batch of 1-10 operations
      var batch_count = rnd(10) + 1;
      for (var i = 0; i < batch_count; i++) {
        // 25% add, 25% remove, 25% change in place, 25% change and move
        var op = rnd(4);
        var which = rnd(correct.length);
        if (op === 0 || step < 2 || !correct.length) {
          // Add
          var x = rnd(1000000);
          coll.insert({run: run, x: x});
          correct.push(x);
          max_counters.add++;
        } else if (op === 1 || op === 2) {
          var x = correct[which];
          if (op === 1)
            // Small change, not likely to cause a move
            var val = x + (rnd(2) ? -1 : 1);
          else
            // Large change, likely to cause a move
            var val = rnd(1000000);
          coll.update({run: run, x: x}, {$set: {x: val}});
          correct[which] = val;
          max_counters.change++;
          max_counters.move++;
        } else {
          coll.remove({run: run, x: correct[which]});
          correct.splice(which, 1);
          max_counters.remove++;
        }
      }
      if (Meteor.isServer)
        obs._multiplexer._observeDriver._resumePolling();

    });

    // Did we actually deliver messages that mutated the array in the
    // right way?
    correct.sort(function (a,b) {return a-b;});
    test.equal(actual, correct);

    // Did we limit ourselves to one 'moved' message per change,
    // rather than O(results) moved messages?
    _.each(max_counters, function (v, k) {
      test.isTrue(max_counters[k] >= counters[k], k);
    });

    Meteor.defer(doStep);
  };

  doStep();

});

Tinytest.addAsync("mongo-livedata - scribbling, " + idGeneration, function (test, onComplete) {
  var run = test.runId();
  var coll;
  if (Meteor.isClient) {
    coll = new Meteor.Collection(null, collectionOptions); // local, unmanaged
  } else {
    coll = new Meteor.Collection("livedata_test_collection_"+run, collectionOptions);
  }

  var numAddeds = 0;
  var handle = coll.find({run: run}).observe({
    addedAt: function (o) {
      // test that we can scribble on the object we get back from Mongo without
      // breaking anything.  The worst possible scribble is messing with _id.
      delete o._id;
      numAddeds++;
    }
  });
  _.each([123, 456, 789], function (abc) {
    runInFence(function () {
      coll.insert({run: run, abc: abc});
    });
  });
  handle.stop();
  // will be 6 (1+2+3) if we broke diffing!
  test.equal(numAddeds, 3);

  onComplete();
});

Tinytest.addAsync("mongo-livedata - stop handle in callback, " + idGeneration, function (test, onComplete) {
  var run = Random.id();
  var coll;
  if (Meteor.isClient) {
    coll = new Meteor.Collection(null, collectionOptions); // local, unmanaged
  } else {
    coll = new Meteor.Collection("stopHandleInCallback-"+run, collectionOptions);
  }

  var output = [];

  var handle = coll.find().observe({
    added: function (doc) {
      output.push({added: doc._id});
    },
    changed: function (newDoc) {
      output.push('changed');
      handle.stop();
    }
  });

  test.equal(output, []);

  // Insert a document. Observe that the added callback is called.
  var docId;
  runInFence(function () {
    docId = coll.insert({foo: 42});
  });
  test.length(output, 1);
  test.equal(output.shift(), {added: docId});

  // Update it. Observe that the changed callback is called. This should also
  // stop the observation.
  runInFence(function() {
    coll.update(docId, {$set: {bar: 10}});
  });
  test.length(output, 1);
  test.equal(output.shift(), 'changed');

  // Update again. This shouldn't call the callback because we stopped the
  // observation.
  runInFence(function() {
    coll.update(docId, {$set: {baz: 40}});
  });
  test.length(output, 0);

  test.equal(coll.find().count(), 1);
  test.equal(coll.findOne(docId),
             {_id: docId, foo: 42, bar: 10, baz: 40});

  onComplete();
});

// This behavior isn't great, but it beats deadlock.
if (Meteor.isServer) {
  Tinytest.addAsync("mongo-livedata - recursive observe throws, " + idGeneration, function (test, onComplete) {
    var run = test.runId();
    var coll = new Meteor.Collection("observeInCallback-"+run, collectionOptions);

    var callbackCalled = false;
    var handle = coll.find({}).observe({
      added: function (newDoc) {
        callbackCalled = true;
        test.throws(function () {
          coll.find({}).observe();
        });
      }
    });
    test.isFalse(callbackCalled);
    // Insert a document. Observe that the added callback is called.
    runInFence(function () {
      coll.insert({foo: 42});
    });
    test.isTrue(callbackCalled);

    handle.stop();

    onComplete();
  });

  Tinytest.addAsync("mongo-livedata - cursor dedup, " + idGeneration, function (test, onComplete) {
    var run = test.runId();
    var coll = new Meteor.Collection("cursorDedup-"+run, collectionOptions);

    var observer = function (noAdded) {
      var output = [];
      var callbacks = {
        changed: function (newDoc) {
          output.push({changed: newDoc._id});
        }
      };
      if (!noAdded) {
        callbacks.added = function (doc) {
          output.push({added: doc._id});
        };
      }
      var handle = coll.find({foo: 22}).observe(callbacks);
      return {output: output, handle: handle};
    };

    // Insert a doc and start observing.
    var docId1 = coll.insert({foo: 22});
    var o1 = observer();
    // Initial add.
    test.length(o1.output, 1);
    test.equal(o1.output.shift(), {added: docId1});

    // Insert another doc (blocking until observes have fired).
    var docId2;
    runInFence(function () {
      docId2 = coll.insert({foo: 22, bar: 5});
    });
    // Observed add.
    test.length(o1.output, 1);
    test.equal(o1.output.shift(), {added: docId2});

    // Second identical observe.
    var o2 = observer();
    // Initial adds.
    test.length(o2.output, 2);
    test.include([docId1, docId2], o2.output[0].added);
    test.include([docId1, docId2], o2.output[1].added);
    test.notEqual(o2.output[0].added, o2.output[1].added);
    o2.output.length = 0;
    // Original observe not affected.
    test.length(o1.output, 0);

    // White-box test: both observes should share an ObserveMultiplexer.
    var observeMultiplexer = o1.handle._multiplexer;
    test.isTrue(observeMultiplexer);
    test.isTrue(observeMultiplexer === o2.handle._multiplexer);

    // Update. Both observes fire.
    runInFence(function () {
      coll.update(docId1, {$set: {x: 'y'}});
    });
    test.length(o1.output, 1);
    test.length(o2.output, 1);
    test.equal(o1.output.shift(), {changed: docId1});
    test.equal(o2.output.shift(), {changed: docId1});

    // Stop first handle. Second handle still around.
    o1.handle.stop();
    test.length(o1.output, 0);
    test.length(o2.output, 0);

    // Another update. Just the second handle should fire.
    runInFence(function () {
      coll.update(docId2, {$set: {z: 'y'}});
    });
    test.length(o1.output, 0);
    test.length(o2.output, 1);
    test.equal(o2.output.shift(), {changed: docId2});

    // Stop second handle. Nothing should happen, but the multiplexer should
    // be stopped.
    test.isTrue(observeMultiplexer._handles);  // This will change.
    o2.handle.stop();
    test.length(o1.output, 0);
    test.length(o2.output, 0);
    // White-box: ObserveMultiplexer has nulled its _handles so you can't
    // accidentally join to it.
    test.isNull(observeMultiplexer._handles);

    // Start yet another handle on the same query.
    var o3 = observer();
    // Initial adds.
    test.length(o3.output, 2);
    test.include([docId1, docId2], o3.output[0].added);
    test.include([docId1, docId2], o3.output[1].added);
    test.notEqual(o3.output[0].added, o3.output[1].added);
    // Old observers not called.
    test.length(o1.output, 0);
    test.length(o2.output, 0);
    // White-box: Different ObserveMultiplexer.
    test.isTrue(observeMultiplexer !== o3.handle._multiplexer);

    // Start another handle with no added callback. Regression test for #589.
    var o4 = observer(true);

    o3.handle.stop();
    o4.handle.stop();

    onComplete();
  });

  Tinytest.addAsync("mongo-livedata - async server-side insert, " + idGeneration, function (test, onComplete) {
    // Tests that insert returns before the callback runs. Relies on the fact
    // that mongo does not run the callback before spinning off the event loop.
    var cname = Random.id();
    var coll = new Meteor.Collection(cname);
    var doc = { foo: "bar" };
    var x = 0;
    coll.insert(doc, function (err, result) {
      test.equal(err, null);
      test.equal(x, 1);
      onComplete();
    });
    x++;
  });

  Tinytest.addAsync("mongo-livedata - async server-side update, " + idGeneration, function (test, onComplete) {
    // Tests that update returns before the callback runs.
    var cname = Random.id();
    var coll = new Meteor.Collection(cname);
    var doc = { foo: "bar" };
    var x = 0;
    var id = coll.insert(doc);
    coll.update(id, { $set: { foo: "baz" } }, function (err, result) {
      test.equal(err, null);
      test.equal(result, 1);
      test.equal(x, 1);
      onComplete();
    });
    x++;
  });

  Tinytest.addAsync("mongo-livedata - async server-side remove, " + idGeneration, function (test, onComplete) {
    // Tests that remove returns before the callback runs.
    var cname = Random.id();
    var coll = new Meteor.Collection(cname);
    var doc = { foo: "bar" };
    var x = 0;
    var id = coll.insert(doc);
    coll.remove(id, function (err, result) {
      test.equal(err, null);
      test.isFalse(coll.findOne(id));
      test.equal(x, 1);
      onComplete();
    });
    x++;
  });
}


testAsyncMulti('mongo-livedata - empty documents, ' + idGeneration, [
  function (test, expect) {
    var collectionName = Random.id();
    if (Meteor.isClient) {
      Meteor.call('createInsecureCollection', collectionName);
      Meteor.subscribe('c-' + collectionName);
    }

    var coll = new Meteor.Collection(collectionName, collectionOptions);

    coll.insert({}, expect(function (err, id) {
      test.isFalse(err);
      test.isTrue(id);
      var cursor = coll.find();
      test.equal(cursor.count(), 1);
    }));
  }
]);

// See https://github.com/meteor/meteor/issues/594.
testAsyncMulti('mongo-livedata - document with length, ' + idGeneration, [
  function (test, expect) {
    var self = this;
    var collectionName = Random.id();
    if (Meteor.isClient) {
      Meteor.call('createInsecureCollection', collectionName);
      Meteor.subscribe('c-' + collectionName);
    }

    self.coll = new Meteor.Collection(collectionName, collectionOptions);

    self.coll.insert({foo: 'x', length: 0}, expect(function (err, id) {
      test.isFalse(err);
      test.isTrue(id);
      self.docId = id;
      test.equal(self.coll.findOne(self.docId),
                 {_id: self.docId, foo: 'x', length: 0});
    }));
  },
  function (test, expect) {
    var self = this;
    self.coll.update(self.docId, {$set: {length: 5}}, expect(function (err) {
      test.isFalse(err);
      test.equal(self.coll.findOne(self.docId),
                 {_id: self.docId, foo: 'x', length: 5});
    }));
  }
]);

testAsyncMulti('mongo-livedata - document with a date, ' + idGeneration, [
  function (test, expect) {
    var collectionName = Random.id();
    if (Meteor.isClient) {
      Meteor.call('createInsecureCollection', collectionName, collectionOptions);
      Meteor.subscribe('c-' + collectionName);
    }

    var coll = new Meteor.Collection(collectionName, collectionOptions);
    var docId;
    coll.insert({d: new Date(1356152390004)}, expect(function (err, id) {
      test.isFalse(err);
      test.isTrue(id);
      docId = id;
      var cursor = coll.find();
      test.equal(cursor.count(), 1);
      test.equal(coll.findOne().d.getFullYear(), 2012);
    }));
  }
]);

testAsyncMulti('mongo-livedata - transform must return an object, ' + idGeneration, [
  function (test, expect) {
    var self = this;
    var justId = function (doc) {
      return doc._id;
    };
    var idInArray = function (doc) {
      return [doc._id];
    };
    TRANSFORMS["justId"] = justId;
    var collectionOptions = {
      idGeneration: idGeneration,
      transform: justId,
      transformName: "justId"
    };
    var collectionName = Random.id();
    if (Meteor.isClient) {
      Meteor.call('createInsecureCollection', collectionName, collectionOptions);
      Meteor.subscribe('c-' + collectionName);
    }
    self.coll = new Meteor.Collection(collectionName, collectionOptions);
    self.coll.insert({}, expect(function (err, id) {
      test.isFalse(err);
      test.isTrue(id);
      test.throws(function () {
        self.coll.findOne();
      });
      test.throws(function () {
        self.coll.findOne({}, {transform: idInArray});
      });
      // you can still override the transform though.
      test.equal(self.coll.findOne({}, {transform: null}), {_id: id});
    }));
  }
]);

testAsyncMulti('mongo-livedata - document goes through a transform, ' + idGeneration, [
  function (test, expect) {
    var self = this;
    var seconds = function (doc) {
      doc.seconds = function () {return doc.d.getSeconds();};
      return doc;
    };
    TRANSFORMS["seconds"] = seconds;
    var collectionOptions = {
      idGeneration: idGeneration,
      transform: seconds,
      transformName: "seconds"
    };
    var collectionName = Random.id();
    if (Meteor.isClient) {
      Meteor.call('createInsecureCollection', collectionName, collectionOptions);
      Meteor.subscribe('c-' + collectionName);
    }

    self.coll = new Meteor.Collection(collectionName, collectionOptions);
    var obs;
    var expectAdd = expect(function (doc) {
      test.equal(doc.seconds(), 50);
    });
    var expectRemove = expect (function (doc) {
      test.equal(doc.seconds(), 50);
      obs.stop();
    });
    self.coll.insert({d: new Date(1356152390004)}, expect(function (err, id) {
      test.isFalse(err);
      test.isTrue(id);
      var cursor = self.coll.find();
      obs = cursor.observe({
        added: expectAdd,
        removed: expectRemove
      });
      test.equal(cursor.count(), 1);
      test.equal(cursor.fetch()[0].seconds(), 50);
      test.equal(self.coll.findOne().seconds(), 50);
      test.equal(self.coll.findOne({}, {transform: null}).seconds, undefined);
      test.equal(self.coll.findOne({}, {
        transform: function (doc) {return {seconds: doc.d.getSeconds()};}
      }).seconds, 50);
      self.coll.remove(id);
    }));
  },
  function (test, expect) {
    var self = this;
    self.coll.insert({d: new Date(1356152390004)}, expect(function (err, id) {
      test.isFalse(err);
      test.isTrue(id);
      self.id1 = id;
    }));
    self.coll.insert({d: new Date(1356152391004)}, expect(function (err, id) {
      test.isFalse(err);
      test.isTrue(id);
      self.id2 = id;
    }));
  }
]);

<<<<<<< HEAD
testAsyncMulti('mongo-livedata - transformed object can\'t have conflicting _id, ' + idGeneration, [
  function (test, expect) {
    var self = this;
    var justId = function (doc) {
      doc._id = "foo";
      return doc;
    };
    TRANSFORMS["justId"] = justId;
    var collectionOptions = {
      idGeneration: idGeneration,
      transform: justId,
      transformName: "justId"
    };
    var collectionName = Random.id();
    if (Meteor.isClient) {
      Meteor.call('createInsecureCollection', collectionName, collectionOptions);
      Meteor.subscribe('c-' + collectionName);
    }
    self.coll = new Meteor.Collection(collectionName, collectionOptions);
    self.coll.insert({}, expect(function (err, id) {
      test.isFalse(err);
      test.isTrue(id);
      test.throws(function () {
        self.coll.findOne();
      });
      // you can still override the transform though.
      test.equal(self.coll.findOne({}, {transform: null})._id, id);
    }));
  }
]);

=======
>>>>>>> 204959b5
testAsyncMulti('mongo-livedata - transform sets _id if not present, ' + idGeneration, [
  function (test, expect) {
    var self = this;
    var justId = function (doc) {
      return _.omit(doc, '_id');
    };
    TRANSFORMS["justId"] = justId;
    var collectionOptions = {
      idGeneration: idGeneration,
      transform: justId,
      transformName: "justId"
    };
    var collectionName = Random.id();
    if (Meteor.isClient) {
      Meteor.call('createInsecureCollection', collectionName, collectionOptions);
      Meteor.subscribe('c-' + collectionName);
    }
    self.coll = new Meteor.Collection(collectionName, collectionOptions);
    self.coll.insert({}, expect(function (err, id) {
      test.isFalse(err);
      test.isTrue(id);
      test.equal(self.coll.findOne()._id, id);
    }));
  }
]);

testAsyncMulti('mongo-livedata - document with binary data, ' + idGeneration, [
  function (test, expect) {
    // XXX probably shouldn't use EJSON's private test symbols
    var bin = EJSONTest.base64Decode(
      "TWFuIGlzIGRpc3Rpbmd1aXNoZWQsIG5vdCBvbmx5IGJ5IGhpcyBy" +
        "ZWFzb24sIGJ1dCBieSB0aGlzIHNpbmd1bGFyIHBhc3Npb24gZnJv" +
        "bSBvdGhlciBhbmltYWxzLCB3aGljaCBpcyBhIGx1c3Qgb2YgdGhl" +
        "IG1pbmQsIHRoYXQgYnkgYSBwZXJzZXZlcmFuY2Ugb2YgZGVsaWdo" +
        "dCBpbiB0aGUgY29udGludWVkIGFuZCBpbmRlZmF0aWdhYmxlIGdl" +
        "bmVyYXRpb24gb2Yga25vd2xlZGdlLCBleGNlZWRzIHRoZSBzaG9y" +
        "dCB2ZWhlbWVuY2Ugb2YgYW55IGNhcm5hbCBwbGVhc3VyZS4=");
    var collectionName = Random.id();
    if (Meteor.isClient) {
      Meteor.call('createInsecureCollection', collectionName, collectionOptions);
      Meteor.subscribe('c-' + collectionName);
    }

    var coll = new Meteor.Collection(collectionName, collectionOptions);
    var docId;
    coll.insert({b: bin}, expect(function (err, id) {
      test.isFalse(err);
      test.isTrue(id);
      docId = id;
      var cursor = coll.find();
      test.equal(cursor.count(), 1);
      var inColl = coll.findOne();
      test.isTrue(EJSON.isBinary(inColl.b));
      test.equal(inColl.b, bin);
    }));
  }
]);

testAsyncMulti('mongo-livedata - document with a custom type, ' + idGeneration, [
  function (test, expect) {
    var collectionName = Random.id();
    if (Meteor.isClient) {
      Meteor.call('createInsecureCollection', collectionName, collectionOptions);
      Meteor.subscribe('c-' + collectionName);
    }

    var coll = new Meteor.Collection(collectionName, collectionOptions);
    var docId;
    // Dog is implemented at the top of the file, outside of the idGeneration
    // loop (so that we only call EJSON.addType once).
    var d = new Dog("reginald", "purple");
    coll.insert({d: d}, expect(function (err, id) {
      test.isFalse(err);
      test.isTrue(id);
      docId = id;
      var cursor = coll.find();
      test.equal(cursor.count(), 1);
      var inColl = coll.findOne();
      test.isTrue(inColl);
      inColl && test.equal(inColl.d.speak(), "woof");
    }));
  }
]);

if (Meteor.isServer) {
  Tinytest.addAsync("mongo-livedata - update return values, " + idGeneration, function (test, onComplete) {
    var run = test.runId();
    var coll = new Meteor.Collection("livedata_update_result_"+run, collectionOptions);

    coll.insert({ foo: "bar" });
    coll.insert({ foo: "baz" });
    test.equal(coll.update({}, { $set: { foo: "qux" } }, { multi: true }),
               2);
    coll.update({}, { $set: { foo: "quux" } }, { multi: true }, function (err, result) {
      test.isFalse(err);
      test.equal(result, 2);
      onComplete();
    });
  });

  Tinytest.addAsync("mongo-livedata - remove return values, " + idGeneration, function (test, onComplete) {
    var run = test.runId();
    var coll = new Meteor.Collection("livedata_update_result_"+run, collectionOptions);

    coll.insert({ foo: "bar" });
    coll.insert({ foo: "baz" });
    test.equal(coll.remove({}), 2);
    coll.insert({ foo: "bar" });
    coll.insert({ foo: "baz" });
    coll.remove({}, function (err, result) {
      test.isFalse(err);
      test.equal(result, 2);
      onComplete();
    });
  });


  Tinytest.addAsync("mongo-livedata - id-based invalidation, " + idGeneration, function (test, onComplete) {
    var run = test.runId();
    var coll = new Meteor.Collection("livedata_invalidation_collection_"+run, collectionOptions);

    coll.allow({
      update: function () {return true;},
      remove: function () {return true;}
    });

    var id1 = coll.insert({x: 42, is1: true});
    var id2 = coll.insert({x: 50, is2: true});

    var polls = {};
    var handlesToStop = [];
    var observe = function (name, query) {
      var handle = coll.find(query).observeChanges({
        // Make sure that we only poll on invalidation, not due to time, and
        // keep track of when we do. Note: this option disables the use of
        // oplogs (which admittedly is somewhat irrelevant to this feature).
        _testOnlyPollCallback: function () {
          polls[name] = (name in polls ? polls[name] + 1 : 1);
        }
      });
      handlesToStop.push(handle);
    };

    observe("all", {});
    observe("id1Direct", id1);
    observe("id1InQuery", {_id: id1, z: null});
    observe("id2Direct", id2);
    observe("id2InQuery", {_id: id2, z: null});
    observe("bothIds", {_id: {$in: [id1, id2]}});

    var resetPollsAndRunInFence = function (f) {
      polls = {};
      runInFence(f);
    };

    // Update id1 directly. This should poll all but the "id2" queries. "all"
    // and "bothIds" increment by 2 because they are looking at both.
    resetPollsAndRunInFence(function () {
      coll.update(id1, {$inc: {x: 1}});
    });
    test.equal(
      polls,
      {all: 1, id1Direct: 1, id1InQuery: 1, bothIds: 1});

    // Update id2 using a funny query. This should poll all but the "id1"
    // queries.
    resetPollsAndRunInFence(function () {
      coll.update({_id: id2, q: null}, {$inc: {x: 1}});
    });
    test.equal(
      polls,
      {all: 1, id2Direct: 1, id2InQuery: 1, bothIds: 1});

    // Update both using a $in query. Should poll each of them exactly once.
    resetPollsAndRunInFence(function () {
      coll.update({_id: {$in: [id1, id2]}, q: null}, {$inc: {x: 1}});
    });
    test.equal(
      polls,
      {all: 1, id1Direct: 1, id1InQuery: 1, id2Direct: 1, id2InQuery: 1,
       bothIds: 1});

    _.each(handlesToStop, function (h) {h.stop();});
    onComplete();
  });

  Tinytest.add("mongo-livedata - upsert error parse, " + idGeneration, function (test) {
    var run = test.runId();
    var coll = new Meteor.Collection("livedata_upsert_errorparse_collection_"+run, collectionOptions);

    coll.insert({_id: 'foobar'});
    var err;
    try {
      coll.update({_id: 'foobar'}, {_id: 'cowbar'});
    } catch (e) {
      err = e;
    }
    test.isTrue(err);
    test.isTrue(MongoInternals.Connection._isCannotChangeIdError(err));

    try {
      coll.insert({_id: 'foobar'});
    } catch (e) {
      err = e;
    }
    test.isTrue(err);
    // duplicate id error is not same as change id error
    test.isFalse(MongoInternals.Connection._isCannotChangeIdError(err));
  });

} // end Meteor.isServer

// This test is duplicated below (with some changes) for async upserts that go
// over the network.
_.each(Meteor.isServer ? [true, false] : [true], function (minimongo) {
  _.each([true, false], function (useUpdate) {
    _.each([true, false], function (useDirectCollection) {
      Tinytest.add("mongo-livedata - " + (useUpdate ? "update " : "") + "upsert" + (minimongo ? " minimongo" : "") + (useDirectCollection ? " direct collection " : "") + ", " + idGeneration, function (test) {
        var run = test.runId();
        var options = collectionOptions;
        // We don't get ids back when we use update() to upsert, or when we are
        // directly calling MongoConnection.upsert().
        var skipIds = useUpdate || (! minimongo && useDirectCollection);
        if (minimongo)
          options = _.extend({}, collectionOptions, { connection: null });
        var coll = new Meteor.Collection(
          "livedata_upsert_collection_"+run+
            (useUpdate ? "_update_" : "") +
            (minimongo ? "_minimongo_" : "") +
            (useDirectCollection ? "_direct_" : "") + "",
          options
        );
        if (useDirectCollection)
          coll = coll._collection;

        var result1 = upsert(coll, useUpdate, {foo: 'bar'}, {foo: 'bar'});
        test.equal(result1.numberAffected, 1);
        if (! skipIds)
          test.isTrue(result1.insertedId);
        compareResults(test, skipIds, coll.find().fetch(), [{foo: 'bar', _id: result1.insertedId}]);

        var result2 = upsert(coll, useUpdate, {foo: 'bar'}, {foo: 'baz'});
        test.equal(result2.numberAffected, 1);
        if (! skipIds)
          test.isFalse(result2.insertedId);
        compareResults(test, skipIds, coll.find().fetch(), [{foo: 'baz', _id: result1.insertedId}]);

        coll.remove({});

        // Test values that require transformation to go into Mongo:

        var t1 = new Meteor.Collection.ObjectID();
        var t2 = new Meteor.Collection.ObjectID();
        var result3 = upsert(coll, useUpdate, {foo: t1}, {foo: t1});
        test.equal(result3.numberAffected, 1);
        if (! skipIds)
          test.isTrue(result3.insertedId);
        compareResults(test, skipIds, coll.find().fetch(), [{foo: t1, _id: result3.insertedId}]);

        var result4 = upsert(coll, useUpdate, {foo: t1}, {foo: t2});
        test.equal(result2.numberAffected, 1);
        if (! skipIds)
          test.isFalse(result2.insertedId);
        compareResults(test, skipIds, coll.find().fetch(), [{foo: t2, _id: result3.insertedId}]);

        coll.remove({});

        // Test modification by upsert

        var result5 = upsert(coll, useUpdate, {name: 'David'}, {$set: {foo: 1}});
        test.equal(result5.numberAffected, 1);
        if (! skipIds)
          test.isTrue(result5.insertedId);
        var davidId = result5.insertedId;
        compareResults(test, skipIds, coll.find().fetch(), [{name: 'David', foo: 1, _id: davidId}]);

        test.throws(function () {
          // test that bad modifier fails fast
          upsert(coll, useUpdate, {name: 'David'}, {$blah: {foo: 2}});
        });


        var result6 = upsert(coll, useUpdate, {name: 'David'}, {$set: {foo: 2}});
        test.equal(result6.numberAffected, 1);
        if (! skipIds)
          test.isFalse(result6.insertedId);
        compareResults(test, skipIds, coll.find().fetch(), [{name: 'David', foo: 2,
                                                               _id: result5.insertedId}]);

        var emilyId = coll.insert({name: 'Emily', foo: 2});
        compareResults(test, skipIds, coll.find().fetch(), [{name: 'David', foo: 2, _id: davidId},
                                                              {name: 'Emily', foo: 2, _id: emilyId}]);

        // multi update by upsert
        var result7 = upsert(coll, useUpdate, {foo: 2},
                             {$set: {bar: 7},
                              $setOnInsert: {name: 'Fred', foo: 2}},
                             {multi: true});
        test.equal(result7.numberAffected, 2);
        if (! skipIds)
          test.isFalse(result7.insertedId);
        compareResults(test, skipIds, coll.find().fetch(), [{name: 'David', foo: 2, bar: 7, _id: davidId},
                                                              {name: 'Emily', foo: 2, bar: 7, _id: emilyId}]);

        // insert by multi upsert
        var result8 = upsert(coll, useUpdate, {foo: 3},
                             {$set: {bar: 7},
                              $setOnInsert: {name: 'Fred', foo: 2}},
                             {multi: true});
        test.equal(result8.numberAffected, 1);
        if (! skipIds)
          test.isTrue(result8.insertedId);
        var fredId = result8.insertedId;
        compareResults(test, skipIds, coll.find().fetch(),
                       [{name: 'David', foo: 2, bar: 7, _id: davidId},
                        {name: 'Emily', foo: 2, bar: 7, _id: emilyId},
                        {name: 'Fred', foo: 2, bar: 7, _id: fredId}]);

        // test `insertedId` option
        var result9 = upsert(coll, useUpdate, {name: 'Steve'},
                             {name: 'Steve'},
                             {insertedId: 'steve'});
        test.equal(result9.numberAffected, 1);
        if (! skipIds)
          test.equal(result9.insertedId, 'steve');
        compareResults(test, skipIds, coll.find().fetch(),
                       [{name: 'David', foo: 2, bar: 7, _id: davidId},
                        {name: 'Emily', foo: 2, bar: 7, _id: emilyId},
                        {name: 'Fred', foo: 2, bar: 7, _id: fredId},
                        {name: 'Steve', _id: 'steve'}]);
        test.isTrue(coll.findOne('steve'));
        test.isFalse(coll.findOne('fred'));

        // Test $ operator in selectors.

        var result10 = upsert(coll, useUpdate,
                              {$or: [{name: 'David'}, {name: 'Emily'}]},
                              {$set: {foo: 3}}, {multi: true});
        test.equal(result10.numberAffected, 2);
        if (! skipIds)
          test.isFalse(result10.insertedId);
        compareResults(test, skipIds,
                       [coll.findOne({name: 'David'}), coll.findOne({name: 'Emily'})],
                       [{name: 'David', foo: 3, bar: 7, _id: davidId},
                        {name: 'Emily', foo: 3, bar: 7, _id: emilyId}]
                      );

        var result11 = upsert(
          coll, useUpdate,
          {
            name: 'Charlie',
            $or: [{ foo: 2}, { bar: 7 }]
          },
          { $set: { foo: 3 } }
        );
        test.equal(result11.numberAffected, 1);
        if (! skipIds)
          test.isTrue(result11.insertedId);
        var charlieId = result11.insertedId;
        compareResults(test, skipIds,
                       coll.find({ name: 'Charlie' }).fetch(),
                       [{name: 'Charlie', foo: 3, _id: charlieId}]);
      });
    });
  });
});

var asyncUpsertTestName = function (useNetwork, useDirectCollection,
                                    useUpdate, idGeneration) {
  return "mongo-livedata - async " +
    (useUpdate ? "update " : "") +
    "upsert " +
    (useNetwork ? "over network " : "") +
    (useDirectCollection ? ", direct collection " : "") +
    idGeneration;
};

// This is a duplicate of the test above, with some changes to make it work for
// callback style. On the client, we test server-backed and in-memory
// collections, and run the tests for both the Meteor.Collection and the
// LocalCollection. On the server, we test mongo-backed collections, for both
// the Meteor.Collection and the MongoConnection.
_.each(Meteor.isServer ? [false] : [true, false], function (useNetwork) {
  _.each(useNetwork ? [false] : [true, false], function (useDirectCollection) {
    _.each([true, false], function (useUpdate) {
      Tinytest.addAsync(asyncUpsertTestName(useNetwork, useDirectCollection, useUpdate, idGeneration), function (test, onComplete) {
        var coll;
        var run = test.runId();
        var collName = "livedata_upsert_collection_"+run+
              (useUpdate ? "_update_" : "") +
              (useNetwork ? "_network_" : "") +
              (useDirectCollection ? "_direct_" : "");
        if (useNetwork) {
          Meteor.call("createInsecureCollection", collName, collectionOptions);
          coll = new Meteor.Collection(collName, collectionOptions);
          Meteor.subscribe("c-" + collName);
        } else {
          var opts = _.clone(collectionOptions);
          if (Meteor.isClient)
            opts.connection = null;
          coll = new Meteor.Collection(collName, opts);
          if (useDirectCollection)
            coll = coll._collection;
        }

        var result1;
        var next1 = function (err, result) {
          result1 = result;
          test.equal(result1.numberAffected, 1);
          if (! useUpdate) {
            test.isTrue(result1.insertedId);
            test.equal(result1.insertedId, 'foo');
          }
          compareResults(test, useUpdate, coll.find().fetch(), [{foo: 'bar', _id: 'foo'}]);
          upsert(coll, useUpdate, {_id: 'foo'}, {foo: 'baz'}, next2);
        };

        // Test starts here.
        upsert(coll, useUpdate, {_id: 'foo'}, {_id: 'foo', foo: 'bar'}, next1);

        var t1, t2, result2;
        var next2 = function (err, result) {
          result2 = result;
          test.equal(result2.numberAffected, 1);
          if (! useUpdate)
            test.isFalse(result2.insertedId);
          compareResults(test, useUpdate, coll.find().fetch(), [{foo: 'baz', _id: result1.insertedId}]);
          coll.remove({_id: 'foo'});
          compareResults(test, useUpdate, coll.find().fetch(), []);

          // Test values that require transformation to go into Mongo:

          t1 = new Meteor.Collection.ObjectID();
          t2 = new Meteor.Collection.ObjectID();
          upsert(coll, useUpdate, {_id: t1}, {_id: t1, foo: 'bar'}, next3);
        };

        var result3;
        var next3 = function (err, result) {
          result3 = result;
          test.equal(result3.numberAffected, 1);
          if (! useUpdate) {
            test.isTrue(result3.insertedId);
            test.equal(t1, result3.insertedId);
          }
          compareResults(test, useUpdate, coll.find().fetch(), [{_id: t1, foo: 'bar'}]);

          upsert(coll, useUpdate, {_id: t1}, {foo: t2}, next4);
        };

        var next4 = function (err, result4) {
          test.equal(result2.numberAffected, 1);
          if (! useUpdate)
            test.isFalse(result2.insertedId);
          compareResults(test, useUpdate, coll.find().fetch(), [{foo: t2, _id: result3.insertedId}]);

          coll.remove({_id: t1});

          // Test modification by upsert
          upsert(coll, useUpdate, {_id: 'David'}, {$set: {foo: 1}}, next5);
        };

        var result5;
        var next5 = function (err, result) {
          result5 = result;
          test.equal(result5.numberAffected, 1);
          if (! useUpdate) {
            test.isTrue(result5.insertedId);
            test.equal(result5.insertedId, 'David');
          }
          var davidId = result5.insertedId;
          compareResults(test, useUpdate, coll.find().fetch(), [{foo: 1, _id: davidId}]);

          if (! Meteor.isClient && useDirectCollection) {
            // test that bad modifier fails
            // The stub throws an exception about the invalid modifier, which
            // livedata logs (so we suppress it).
            Meteor._suppress_log(1);
            upsert(coll, useUpdate, {_id: 'David'}, {$blah: {foo: 2}}, function (err) {
              if (! (Meteor.isClient && useDirectCollection))
                test.isTrue(err);
              upsert(coll, useUpdate, {_id: 'David'}, {$set: {foo: 2}}, next6);
            });
          } else {
            // XXX skip this test for now for LocalCollection; the fact that
            // we're in a nested sequence of callbacks means we're inside a
            // Meteor.defer, which means the exception just gets
            // logged. Something should be done about this at some point?  Maybe
            // LocalCollection callbacks don't really have to be deferred.
            upsert(coll, useUpdate, {_id: 'David'}, {$set: {foo: 2}}, next6);
          }
        };

        var result6;
        var next6 = function (err, result) {
          result6 = result;
          test.equal(result6.numberAffected, 1);
          if (! useUpdate)
            test.isFalse(result6.insertedId);
          compareResults(test, useUpdate, coll.find().fetch(), [{_id: 'David', foo: 2}]);

          var emilyId = coll.insert({_id: 'Emily', foo: 2});
          compareResults(test, useUpdate, coll.find().fetch(), [{_id: 'David', foo: 2},
                                                                {_id: 'Emily', foo: 2}]);

          // multi update by upsert.
          // We can't actually update multiple documents since we have to do it by
          // id, but at least make sure the multi flag doesn't mess anything up.
          upsert(coll, useUpdate, {_id: 'Emily'},
                 {$set: {bar: 7},
                  $setOnInsert: {name: 'Fred', foo: 2}},
                 {multi: true}, next7);
        };

        var result7;
        var next7 = function (err, result) {
          result7 = result;
          test.equal(result7.numberAffected, 1);
          if (! useUpdate)
            test.isFalse(result7.insertedId);
          compareResults(test, useUpdate, coll.find().fetch(), [{_id: 'David', foo: 2},
                                                                {_id: 'Emily', foo: 2, bar: 7}]);

          // insert by multi upsert
          upsert(coll, useUpdate, {_id: 'Fred'},
                 {$set: {bar: 7},
                  $setOnInsert: {name: 'Fred', foo: 2}},
                 {multi: true}, next8);

        };

        var result8;
        var next8 = function (err, result) {
          result8 = result;

          test.equal(result8.numberAffected, 1);
          if (! useUpdate) {
            test.isTrue(result8.insertedId);
            test.equal(result8.insertedId, 'Fred');
          }
          var fredId = result8.insertedId;
          compareResults(test, useUpdate,  coll.find().fetch(),
                         [{_id: 'David', foo: 2},
                          {_id: 'Emily', foo: 2, bar: 7},
                          {name: 'Fred', foo: 2, bar: 7, _id: fredId}]);
          onComplete();
        };
      });
    });
  });
});

if (Meteor.isClient) {
  Tinytest.addAsync("mongo-livedata - async update/remove return values over network " + idGeneration, function (test, onComplete) {
    var coll;
    var run = test.runId();
    var collName = "livedata_upsert_collection_"+run;
    Meteor.call("createInsecureCollection", collName, collectionOptions);
    coll = new Meteor.Collection(collName, collectionOptions);
    Meteor.subscribe("c-" + collName);

    coll.insert({ _id: "foo" });
    coll.insert({ _id: "bar" });
    coll.update({ _id: "foo" }, { $set: { foo: 1 } }, { multi: true }, function (err, result) {
      test.isFalse(err);
      test.equal(result, 1);
      coll.update({ _id: "foo" }, { _id: "foo", foo: 2 }, function (err, result) {
        test.isFalse(err);
        test.equal(result, 1);
        coll.update({ _id: "baz" }, { $set: { foo: 1 } }, function (err, result) {
          test.isFalse(err);
          test.equal(result, 0);
          coll.remove({ _id: "foo" }, function (err, result) {
            test.equal(result, 1);
            coll.remove({ _id: "baz" }, function (err, result) {
              test.equal(result, 0);
              onComplete();
            });
          });
        });
      });
    });
  });
}

// Runs a method and its stub which do some upserts. The method throws an error
// if we don't get the right return values.
if (Meteor.isClient) {
  _.each([true, false], function (useUpdate) {
    Tinytest.addAsync("mongo-livedata - " + (useUpdate ? "update " : "") + "upsert in method, " + idGeneration, function (test, onComplete) {
      var run = test.runId();
      upsertTestMethodColl = new Meteor.Collection(upsertTestMethod + "_collection_" + run, collectionOptions);
      var m = {};
      delete Meteor.connection._methodHandlers[upsertTestMethod];
      m[upsertTestMethod] = function (run, useUpdate, options) {
        upsertTestMethodImpl(upsertTestMethodColl, useUpdate, test);
      };
      Meteor.methods(m);
      Meteor.call(upsertTestMethod, run, useUpdate, collectionOptions, function (err, result) {
        test.isFalse(err);
        onComplete();
      });
    });
  });
}

_.each(Meteor.isServer ? [true, false] : [true], function (minimongo) {
  _.each([true, false], function (useUpdate) {
    Tinytest.add("mongo-livedata - " + (useUpdate ? "update " : "") + "upsert by id" + (minimongo ? " minimongo" : "") + ", " + idGeneration, function (test) {
      var run = test.runId();
      var options = collectionOptions;
      if (minimongo)
        options = _.extend({}, collectionOptions, { connection: null });
      var coll = new Meteor.Collection("livedata_upsert_by_id_collection_"+run, options);

      var ret;
      ret = upsert(coll, useUpdate, {_id: 'foo'}, {$set: {x: 1}});
      test.equal(ret.numberAffected, 1);
      if (! useUpdate)
        test.equal(ret.insertedId, 'foo');
      compareResults(test, useUpdate, coll.find().fetch(),
                     [{_id: 'foo', x: 1}]);

      ret = upsert(coll, useUpdate, {_id: 'foo'}, {$set: {x: 2}});
      test.equal(ret.numberAffected, 1);
      if (! useUpdate)
        test.isFalse(ret.insertedId);
      compareResults(test, useUpdate, coll.find().fetch(),
                     [{_id: 'foo', x: 2}]);

      ret = upsert(coll, useUpdate, {_id: 'bar'}, {$set: {x: 1}});
      test.equal(ret.numberAffected, 1);
      if (! useUpdate)
        test.equal(ret.insertedId, 'bar');
      compareResults(test, useUpdate, coll.find().fetch(),
                     [{_id: 'foo', x: 2},
                      {_id: 'bar', x: 1}]);

      coll.remove({});

      ret = upsert(coll, useUpdate, {_id: 'traz'}, {x: 1});
      test.equal(ret.numberAffected, 1);
      var myId = ret.insertedId;
      if (! useUpdate) {
        test.isTrue(myId);
        // upsert with entire document does NOT take _id from
        // the query.
        test.notEqual(myId, 'traz');
      } else {
        myId = coll.findOne()._id;
      }
      compareResults(test, useUpdate, coll.find().fetch(),
                     [{x: 1, _id: myId}]);

      // this time, insert as _id 'traz'
      ret = upsert(coll, useUpdate, {_id: 'traz'}, {_id: 'traz', x: 2});
      test.equal(ret.numberAffected, 1);
      if (! useUpdate)
        test.equal(ret.insertedId, 'traz');
      compareResults(test, useUpdate, coll.find().fetch(),
                     [{x: 1, _id: myId},
                      {x: 2, _id: 'traz'}]);

      // now update _id 'traz'
      ret = upsert(coll, useUpdate, {_id: 'traz'}, {x: 3});
      test.equal(ret.numberAffected, 1);
      test.isFalse(ret.insertedId);
      compareResults(test, useUpdate, coll.find().fetch(),
                     [{x: 1, _id: myId},
                      {x: 3, _id: 'traz'}]);

      // now update, passing _id (which is ok as long as it's the same)
      ret = upsert(coll, useUpdate, {_id: 'traz'}, {_id: 'traz', x: 4});
      test.equal(ret.numberAffected, 1);
      test.isFalse(ret.insertedId);
      compareResults(test, useUpdate, coll.find().fetch(),
                     [{x: 1, _id: myId},
                      {x: 4, _id: 'traz'}]);

    });
  });
});

});  // end idGeneration parametrization

Tinytest.add('mongo-livedata - rewrite selector', function (test) {
  test.equal(Meteor.Collection._rewriteSelector({x: /^o+B/im}),
             {x: {$regex: '^o+B', $options: 'im'}});
  test.equal(Meteor.Collection._rewriteSelector({x: {$regex: /^o+B/im}}),
             {x: {$regex: '^o+B', $options: 'im'}});
  test.equal(Meteor.Collection._rewriteSelector({x: /^o+B/}),
             {x: {$regex: '^o+B'}});
  test.equal(Meteor.Collection._rewriteSelector({x: {$regex: /^o+B/}}),
             {x: {$regex: '^o+B'}});
  test.equal(Meteor.Collection._rewriteSelector('foo'),
             {_id: 'foo'});

  test.equal(
    Meteor.Collection._rewriteSelector(
      {'$or': [
        {x: /^o/},
        {y: /^p/},
        {z: 'q'},
        {w: {$regex: /^r/}}
      ]}
    ),
    {'$or': [
      {x: {$regex: '^o'}},
      {y: {$regex: '^p'}},
      {z: 'q'},
      {w: {$regex: '^r'}}
    ]}
  );

  test.equal(
    Meteor.Collection._rewriteSelector(
      {'$or': [
        {'$and': [
          {x: /^a/i},
          {y: /^b/},
          {z: {$regex: /^c/i}},
          {w: {$regex: '^[abc]', $options: 'i'}}, // make sure we don't break vanilla selectors
          {v: {$regex: /O/, $options: 'i'}}, // $options should override the ones on the RegExp object
          {u: {$regex: /O/m, $options: 'i'}} // $options should override the ones on the RegExp object
        ]},
        {'$nor': [
          {s: /^d/},
          {t: /^e/i},
          {u: {$regex: /^f/i}},
          // even empty string overrides built-in flags
          {v: {$regex: /^g/i, $options: ''}}
        ]}
      ]}
    ),
    {'$or': [
      {'$and': [
        {x: {$regex: '^a', $options: 'i'}},
        {y: {$regex: '^b'}},
        {z: {$regex: '^c', $options: 'i'}},
        {w: {$regex: '^[abc]', $options: 'i'}},
        {v: {$regex: 'O', $options: 'i'}},
        {u: {$regex: 'O', $options: 'i'}}
      ]},
      {'$nor': [
        {s: {$regex: '^d'}},
        {t: {$regex: '^e', $options: 'i'}},
        {u: {$regex: '^f', $options: 'i'}},
        {v: {$regex: '^g', $options: ''}}
      ]}
    ]}
  );

  var oid = new Meteor.Collection.ObjectID();
  test.equal(Meteor.Collection._rewriteSelector(oid),
             {_id: oid});
});

testAsyncMulti('mongo-livedata - specified _id', [
  function (test, expect) {
    var collectionName = Random.id();
    if (Meteor.isClient) {
      Meteor.call('createInsecureCollection', collectionName);
      Meteor.subscribe('c-' + collectionName);
    }
    var expectError = expect(function (err, result) {
      test.isTrue(err);
      var doc = coll.findOne();
      test.equal(doc.name, "foo");
    });
    var coll = new Meteor.Collection(collectionName);
    coll.insert({_id: "foo", name: "foo"}, expect(function (err1, id) {
      test.equal(id, "foo");
      var doc = coll.findOne();
      test.equal(doc._id, "foo");
      Meteor._suppress_log(1);
      coll.insert({_id: "foo", name: "bar"}, expectError);
    }));
  }
]);

testAsyncMulti('mongo-livedata - empty string _id', [
  function (test, expect) {
    var self = this;
    self.collectionName = Random.id();
    if (Meteor.isClient) {
      Meteor.call('createInsecureCollection', self.collectionName);
      Meteor.subscribe('c-' + self.collectionName);
    }
    self.coll = new Meteor.Collection(self.collectionName);
    try {
      self.coll.insert({_id: "", f: "foo"});
      test.fail("Insert with an empty _id should fail");
    } catch (e) {
      // ok
    }
    self.coll.insert({_id: "realid", f: "bar"}, expect(function (err, res) {
      test.equal(res, "realid");
    }));
  },
  function (test, expect) {
    var self = this;
    var docs = self.coll.find().fetch();
    test.equal(docs, [{_id: "realid", f: "bar"}]);
  },
  function (test, expect) {
    var self = this;
    if (Meteor.isServer) {
      self.coll._collection.insert({_id: "", f: "baz"});
      test.equal(self.coll.find().fetch().length, 2);
    }
  }
]);


if (Meteor.isServer) {

  testAsyncMulti("mongo-livedata - minimongo on server to server connection", [
    function (test, expect) {
      var self = this;
      Meteor._debug("connection setup");
      self.id = Random.id();
      var C = self.C = new Meteor.Collection("ServerMinimongo_" + self.id);
      C.allow({
        insert: function () {return true;},
        update: function () {return true;},
        remove: function () {return true;}
      });
      C.insert({a: 0, b: 1});
      C.insert({a: 0, b: 2});
      C.insert({a: 1, b: 3});
      Meteor.publish(self.id, function () {
        return C.find({a: 0});
      });

      self.conn = DDP.connect(Meteor.absoluteUrl());
      pollUntil(expect, function () {
        return self.conn.status().connected;
      }, 10000);
    },

    function (test, expect) {
      var self = this;
      if (self.conn.status().connected) {
        self.miniC = new Meteor.Collection("ServerMinimongo_" + self.id, {
          connection: self.conn
        });
        var exp = expect(function (err) {
          test.isFalse(err);
        });
        self.conn.subscribe(self.id, {
          onError: exp,
          onReady: exp
        });
      }
    },

    function (test, expect) {
      var self = this;
      if (self.miniC) {
        var contents = self.miniC.find().fetch();
        test.equal(contents.length, 2);
        test.equal(contents[0].a, 0);
      }
    },

    function (test, expect) {
      var self = this;
      if (!self.miniC)
        return;
      self.miniC.insert({a:0, b:3});
      var contents = self.miniC.find({b:3}).fetch();
      test.equal(contents.length, 1);
      test.equal(contents[0].a, 0);
    }
  ]);

  testAsyncMulti("mongo-livedata - minimongo observe on server", [
    function (test, expect) {
      var self = this;
      self.id = Random.id();
      self.C = new Meteor.Collection("ServerMinimongoObserve_" + self.id);
      self.events = [];

      Meteor.publish(self.id, function () {
        return self.C.find();
      });

      self.conn = DDP.connect(Meteor.absoluteUrl());
      pollUntil(expect, function () {
        return self.conn.status().connected;
      }, 10000);
    },

    function (test, expect) {
      var self = this;
      if (self.conn.status().connected) {
        self.miniC = new Meteor.Collection("ServerMinimongoObserve_" + self.id, {
          connection: self.conn
        });
        var exp = expect(function (err) {
          test.isFalse(err);
        });
        self.conn.subscribe(self.id, {
          onError: exp,
          onReady: exp
        });
      }
    },

    function (test, expect) {
      var self = this;
      if (self.miniC) {
        self.obs = self.miniC.find().observeChanges({
          added: function (id, fields) {
            self.events.push({evt: "a", id: id});
            Meteor._sleepForMs(200);
            self.events.push({evt: "b", id: id});
          }
        });
        self.one = self.C.insert({});
        self.two = self.C.insert({});
        pollUntil(expect, function () {
          return self.events.length === 4;
        }, 10000);
      }
    },

    function (test, expect) {
      var self = this;
      if (self.miniC) {
        test.equal(self.events, [
          {evt: "a", id: self.one},
          {evt: "b", id: self.one},
          {evt: "a", id: self.two},
          {evt: "b", id: self.two}
        ]);
      }
      self.obs && self.obs.stop();
    }
  ]);
}

Tinytest.addAsync("mongo-livedata - local collections with different connections", function (test, onComplete) {
  var cname = Random.id();
  var cname2 = Random.id();
  var coll1 = new Meteor.Collection(cname);
  var doc = { foo: "bar" };
  var coll2 = new Meteor.Collection(cname2, { connection: null });
  coll2.insert(doc, function (err, id) {
    test.equal(coll1.find(doc).count(), 0);
    test.equal(coll2.find(doc).count(), 1);
    onComplete();
  });
});

Tinytest.addAsync("mongo-livedata - local collection with null connection, w/ callback", function (test, onComplete) {
  var cname = Random.id();
  var coll1 = new Meteor.Collection(cname, { connection: null });
  var doc = { foo: "bar" };
  var docId = coll1.insert(doc, function (err, id) {
    test.equal(docId, id);
    test.equal(coll1.findOne(doc)._id, id);
    onComplete();
  });
});

Tinytest.addAsync("mongo-livedata - local collection with null connection, w/o callback", function (test, onComplete) {
  var cname = Random.id();
  var coll1 = new Meteor.Collection(cname, { connection: null });
  var doc = { foo: "bar" };
  var docId = coll1.insert(doc);
  test.equal(coll1.findOne(doc)._id, docId);
  onComplete();
});

testAsyncMulti("mongo-livedata - update handles $push with $each correctly", [
  function (test, expect) {
    var self = this;
    var collectionName = Random.id();
    if (Meteor.isClient) {
      Meteor.call('createInsecureCollection', collectionName);
      Meteor.subscribe('c-' + collectionName);
    }

    self.collection = new Meteor.Collection(collectionName);

    self.id = self.collection.insert(
      {name: 'jens', elements: ['X', 'Y']}, expect(function (err, res) {
        test.isFalse(err);
        test.equal(self.id, res);
        }));
  },
  function (test, expect) {
    var self = this;
    self.collection.update(self.id, {
      $push: {
        elements: {
          $each: ['A', 'B', 'C'],
          $slice: -4
        }}}, expect(function (err, res) {
          test.isFalse(err);
          test.equal(
            self.collection.findOne(self.id),
            {_id: self.id, name: 'jens', elements: ['Y', 'A', 'B', 'C']});
        }));
  }
]);

if (Meteor.isServer) {
  Tinytest.add("mongo-livedata - upsert handles $push with $each correctly", function (test) {
    var collection = new Meteor.Collection(Random.id());

    var result = collection.upsert(
      {name: 'jens'},
      {$push: {
        elements: {
          $each: ['A', 'B', 'C'],
          $slice: -4
        }}});

    test.equal(collection.findOne(result.insertedId),
               {_id: result.insertedId,
                name: 'jens',
                elements: ['A', 'B', 'C']});

    var id = collection.insert({name: "david", elements: ['X', 'Y']});
    result = collection.upsert(
      {name: 'david'},
      {$push: {
        elements: {
          $each: ['A', 'B', 'C'],
          $slice: -4
        }}});

    test.equal(collection.findOne(id),
               {_id: id,
                name: 'david',
                elements: ['Y', 'A', 'B', 'C']});
  });
}

// This is a VERY white-box test.
Meteor.isServer && Tinytest.add("mongo-livedata - oplog - _disableOplog", function (test) {
  var collName = Random.id();
  var coll = new Meteor.Collection(collName);
  if (MongoInternals.defaultRemoteCollectionDriver().mongo._oplogHandle) {
    var observeWithOplog = coll.find({x: 5})
          .observeChanges({added: function () {}});
    test.isTrue(observeWithOplog._multiplexer._observeDriver._usesOplog);
    observeWithOplog.stop();
  }
  var observeWithoutOplog = coll.find({x: 6}, {_disableOplog: true})
        .observeChanges({added: function () {}});
  test.isFalse(observeWithoutOplog._multiplexer._observeDriver._usesOplog);
  observeWithoutOplog.stop();
});

Meteor.isServer && Tinytest.add("mongo-livedata - oplog - include selector fields", function (test) {
  var collName = "includeSelector" + Random.id();
  var coll = new Meteor.Collection(collName);

  var docId = coll.insert({a: 1, b: [3, 2], c: 'foo'});
  test.isTrue(docId);

  // Wait until we've processed the insert oplog entry. (If the insert shows up
  // during the observeChanges, the bug in question is not consistently
  // reproduced.) We don't have to do this for polling observe (eg
  // --disable-oplog).
  var oplog = MongoInternals.defaultRemoteCollectionDriver().mongo._oplogHandle;
  oplog && oplog.waitUntilCaughtUp();

  var output = [];
  var handle = coll.find({a: 1, b: 2}, {fields: {c: 1}}).observeChanges({
    added: function (id, fields) {
      output.push(['added', id, fields]);
    },
    changed: function (id, fields) {
      output.push(['changed', id, fields]);
    },
    removed: function (id) {
      output.push(['removed', id]);
    }
  });
  // Initially should match the document.
  test.length(output, 1);
  test.equal(output.shift(), ['added', docId, {c: 'foo'}]);

  // Update in such a way that, if we only knew about the published field 'c'
  // and the changed field 'b' (but not the field 'a'), we would think it didn't
  // match any more.  (This is a regression test for a bug that existed because
  // we used to not use the shared projection in the initial query.)
  runInFence(function () {
    coll.update(docId, {$set: {'b.0': 2, c: 'bar'}});
  });
  test.length(output, 1);
  test.equal(output.shift(), ['changed', docId, {c: 'bar'}]);

  handle.stop();
});

Meteor.isServer && Tinytest.add("mongo-livedata - oplog - transform", function (test) {
  var collName = "oplogTransform" + Random.id();
  var coll = new Meteor.Collection(collName);

  var docId = coll.insert({a: 25, x: {x: 5, y: 9}});
  test.isTrue(docId);

  // Wait until we've processed the insert oplog entry. (If the insert shows up
  // during the observeChanges, the bug in question is not consistently
  // reproduced.) We don't have to do this for polling observe (eg
  // --disable-oplog).
  var oplog = MongoInternals.defaultRemoteCollectionDriver().mongo._oplogHandle;
  oplog && oplog.waitUntilCaughtUp();

  var cursor = coll.find({}, {transform: function (doc) {
    return doc.x;
  }});

  var changesOutput = [];
  var changesHandle = cursor.observeChanges({
    added: function (id, fields) {
      changesOutput.push(['added', fields]);
    }
  });
  // We should get untransformed fields via observeChanges.
  test.length(changesOutput, 1);
  test.equal(changesOutput.shift(), ['added', {a: 25, x: {x: 5, y: 9}}]);
  changesHandle.stop();

  var transformedOutput = [];
  var transformedHandle = cursor.observe({
    added: function (doc) {
      transformedOutput.push(['added', doc]);
    }
  });
  test.length(transformedOutput, 1);
  test.equal(transformedOutput.shift(), ['added', {x: 5, y: 9}]);
  transformedHandle.stop();
});


Meteor.isServer && Tinytest.add("mongo-livedata - oplog - drop collection", function (test) {
  var collName = "dropCollection" + Random.id();
  var coll = new Meteor.Collection(collName);

  var doc1Id = coll.insert({a: 'foo', c: 1});
  var doc2Id = coll.insert({b: 'bar'});
  var doc3Id = coll.insert({a: 'foo', c: 2});
  var tmp;

  var output = [];
  var handle = coll.find({a: 'foo'}).observeChanges({
    added: function (id, fields) {
      output.push(['added', id, fields]);
    },
    changed: function (id) {
      output.push(['changed']);
    },
    removed: function (id) {
      output.push(['removed', id]);
    }
  });
  test.length(output, 2);
  // make order consistent
  if (output.length === 2 && output[0][1] === doc3Id) {
    tmp = output[0];
    output[0] = output[1];
    output[1] = tmp;
  }
  test.equal(output.shift(), ['added', doc1Id, {a: 'foo', c: 1}]);
  test.equal(output.shift(), ['added', doc3Id, {a: 'foo', c: 2}]);

  // Wait until we've processed the insert oplog entry, so that we are in a
  // steady state (and we don't see the dropped docs because we are FETCHING).
  var oplog = MongoInternals.defaultRemoteCollectionDriver().mongo._oplogHandle;
  oplog && oplog.waitUntilCaughtUp();

  // Drop the collection. Should remove all docs.
  runInFence(function () {
    coll._dropCollection();
  });

  test.length(output, 2);
  // make order consistent
  if (output.length === 2 && output[0][1] === doc3Id) {
    tmp = output[0];
    output[0] = output[1];
    output[1] = tmp;
  }
  test.equal(output.shift(), ['removed', doc1Id]);
  test.equal(output.shift(), ['removed', doc3Id]);

  // Put something back in.
  var doc4Id;
  runInFence(function () {
    doc4Id = coll.insert({a: 'foo', c: 3});
  });

  test.length(output, 1);
  test.equal(output.shift(), ['added', doc4Id, {a: 'foo', c: 3}]);

  handle.stop();
});

var TestCustomType = function (head, tail) {
  // use different field names on the object than in JSON, to ensure we are
  // actually treating this as an opaque object.
  this.myHead = head;
  this.myTail = tail;
};
_.extend(TestCustomType.prototype, {
  clone: function () {
    return new TestCustomType(this.myHead, this.myTail);
  },
  equals: function (other) {
    return other instanceof TestCustomType
      && EJSON.equals(this.myHead, other.myHead)
      && EJSON.equals(this.myTail, other.myTail);
  },
  typeName: function () {
    return 'someCustomType';
  },
  toJSONValue: function () {
    return {head: this.myHead, tail: this.myTail};
  }
});

EJSON.addType('someCustomType', function (json) {
  return new TestCustomType(json.head, json.tail);
});

testAsyncMulti("mongo-livedata - oplog - update EJSON", [
  function (test, expect) {
    var self = this;
    var collectionName = "ejson" + Random.id();
    if (Meteor.isClient) {
      Meteor.call('createInsecureCollection', collectionName);
      Meteor.subscribe('c-' + collectionName);
    }

    self.collection = new Meteor.Collection(collectionName);
    self.date = new Date;
    self.objId = new Meteor.Collection.ObjectID;

    self.id = self.collection.insert(
      {d: self.date, oi: self.objId,
       custom: new TestCustomType('a', 'b')},
      expect(function (err, res) {
        test.isFalse(err);
        test.equal(self.id, res);
      }));
  },
  function (test, expect) {
    var self = this;
    self.changes = [];
    self.handle = self.collection.find({}).observeChanges({
      added: function (id, fields) {
        self.changes.push(['a', id, fields]);
      },
      changed: function (id, fields) {
        self.changes.push(['c', id, fields]);
      },
      removed: function (id) {
        self.changes.push(['r', id]);
      }
    });
    test.length(self.changes, 1);
    test.equal(self.changes.shift(),
               ['a', self.id,
                {d: self.date, oi: self.objId,
                 custom: new TestCustomType('a', 'b')}]);

    // First, replace the entire custom object.
    // (runInFence is useful for the server, using expect() is useful for the
    // client)
    runInFence(function () {
      self.collection.update(
        self.id, {$set: {custom: new TestCustomType('a', 'c')}},
        expect(function (err) {
          test.isFalse(err);
        }));
    });
  },
  function (test, expect) {
    var self = this;
    test.length(self.changes, 1);
    test.equal(self.changes.shift(),
               ['c', self.id, {custom: new TestCustomType('a', 'c')}]);

    // Now, sneakily replace just a piece of it. Meteor won't do this, but
    // perhaps you are accessing Mongo directly.
    runInFence(function () {
      self.collection.update(
        self.id, {$set: {'custom.EJSON$value.EJSONtail': 'd'}},
      expect(function (err) {
        test.isFalse(err);
      }));
    });
  },
  function (test, expect) {
    var self = this;
    test.length(self.changes, 1);
    test.equal(self.changes.shift(),
               ['c', self.id, {custom: new TestCustomType('a', 'd')}]);

    // Update a date and an ObjectID too.
    self.date2 = new Date(self.date.valueOf() + 1000);
    self.objId2 = new Meteor.Collection.ObjectID;
    runInFence(function () {
      self.collection.update(
        self.id, {$set: {d: self.date2, oi: self.objId2}},
      expect(function (err) {
        test.isFalse(err);
      }));
    });
  },
  function (test, expect) {
    var self = this;
    test.length(self.changes, 1);
    test.equal(self.changes.shift(),
               ['c', self.id, {d: self.date2, oi: self.objId2}]);

    self.handle.stop();
  }
]);<|MERGE_RESOLUTION|>--- conflicted
+++ resolved
@@ -818,42 +818,6 @@
   }
 ]);
 
-testAsyncMulti('mongo-livedata - transform must return an object, ' + idGeneration, [
-  function (test, expect) {
-    var self = this;
-    var justId = function (doc) {
-      return doc._id;
-    };
-    var idInArray = function (doc) {
-      return [doc._id];
-    };
-    TRANSFORMS["justId"] = justId;
-    var collectionOptions = {
-      idGeneration: idGeneration,
-      transform: justId,
-      transformName: "justId"
-    };
-    var collectionName = Random.id();
-    if (Meteor.isClient) {
-      Meteor.call('createInsecureCollection', collectionName, collectionOptions);
-      Meteor.subscribe('c-' + collectionName);
-    }
-    self.coll = new Meteor.Collection(collectionName, collectionOptions);
-    self.coll.insert({}, expect(function (err, id) {
-      test.isFalse(err);
-      test.isTrue(id);
-      test.throws(function () {
-        self.coll.findOne();
-      });
-      test.throws(function () {
-        self.coll.findOne({}, {transform: idInArray});
-      });
-      // you can still override the transform though.
-      test.equal(self.coll.findOne({}, {transform: null}), {_id: id});
-    }));
-  }
-]);
-
 testAsyncMulti('mongo-livedata - document goes through a transform, ' + idGeneration, [
   function (test, expect) {
     var self = this;
@@ -915,40 +879,6 @@
   }
 ]);
 
-<<<<<<< HEAD
-testAsyncMulti('mongo-livedata - transformed object can\'t have conflicting _id, ' + idGeneration, [
-  function (test, expect) {
-    var self = this;
-    var justId = function (doc) {
-      doc._id = "foo";
-      return doc;
-    };
-    TRANSFORMS["justId"] = justId;
-    var collectionOptions = {
-      idGeneration: idGeneration,
-      transform: justId,
-      transformName: "justId"
-    };
-    var collectionName = Random.id();
-    if (Meteor.isClient) {
-      Meteor.call('createInsecureCollection', collectionName, collectionOptions);
-      Meteor.subscribe('c-' + collectionName);
-    }
-    self.coll = new Meteor.Collection(collectionName, collectionOptions);
-    self.coll.insert({}, expect(function (err, id) {
-      test.isFalse(err);
-      test.isTrue(id);
-      test.throws(function () {
-        self.coll.findOne();
-      });
-      // you can still override the transform though.
-      test.equal(self.coll.findOne({}, {transform: null})._id, id);
-    }));
-  }
-]);
-
-=======
->>>>>>> 204959b5
 testAsyncMulti('mongo-livedata - transform sets _id if not present, ' + idGeneration, [
   function (test, expect) {
     var self = this;
