--- conflicted
+++ resolved
@@ -1,10 +1,6 @@
 Package.describe({
   summary: "Good defaults for the mobile status bar",
-<<<<<<< HEAD
-  version: "1.0.5-rc.0"
-=======
-  version: "1.0.4-plugins.1"
->>>>>>> 45f3133b
+  version: "1.0.5-rc.1"
 });
 
 Package.onUse(function(api) {
