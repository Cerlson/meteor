--- conflicted
+++ resolved
@@ -2,11 +2,7 @@
 
 Package.describe({
   summary: "Core Meteor environment",
-<<<<<<< HEAD
-  version: '1.0.4-cordova6'
-=======
   version: '1.1.0'
->>>>>>> 6c22fa75
 });
 
 Package._transitional_registerBuildPlugin({
