--- conflicted
+++ resolved
@@ -74,13 +74,7 @@
         results.js += "Meteor._def_template(" + JSON.stringify(id) + "," + code +
           ");\n";
       } else { // tag === "body"
-<<<<<<< HEAD
-        // as a special case, and to stop users from stabbing us, body
-        // is allowed to have multiple elements at toplevel
-        results.js += "Meteor.startup(function(){var elts = Meteor._def_template(null," + code + ",true)();for(var i=0;i<elts.length;i++) {$('body').append(elts[i]);}});";
-=======
-        results.js += "Sky.startup(function(){document.body.appendChild(Sky._def_template(null," + code + ")());});";
->>>>>>> 0b3419da
+        results.js += "Meteor.startup(function(){document.body.appendChild(Meteor._def_template(null," + code + ")());});";
       }
     });
     if (!found) {
