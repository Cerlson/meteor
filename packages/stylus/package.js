--- conflicted
+++ resolved
@@ -1,10 +1,6 @@
 Package.describe({
   summary: 'Expressive, dynamic, robust CSS',
-<<<<<<< HEAD
-  version: "1.0.0"
-=======
   version: "1.0.1"
->>>>>>> dfd1fbcb
 });
 
 Package._transitional_registerBuildPlugin({
