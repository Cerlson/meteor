## v.NEXT

<<<<<<< HEAD
### Version Solver

* The code that selects compatible package versions for `meteor update`
  and resolves conflicts on `meteor add` has been rewritten from the ground up.
  The core solver algorithm is now based on MiniSat, an open-source SAT solver,
  improving performance and maintainability.

* Refresh the catalog instead of downgrading packages when the versions in
  `.meteor/versions` aren't in the cache.  #3653

* Don't downgrade packages listed in `.meteor/packages`, or upgrade to a new
  major version, unless the new flag `--allow-incompatible-update` is passed
  as an override.

* Error messages are more detailed when constraints are unsatisfiable.

* Prefer "patched" versions of new indirect dependencies, and take patches
  to them on `meteor update` (for example, `1.0.1` or `1.0.0_1` over `1.0.0`).

* Version Solver is instrumented for profiling (`METEOR_PROFILE=1` in the
  environment).

* Setting the `METEOR_PRINT_CONSTRAINT_SOLVER_INPUT` environment variable
  prints information useful for diagnosing constraint solver bugs.

### Tracker

* Schedule the flush cycle using a better technique than `setTimeout` when
  available.  #3889

* Yield to the event loop during the flush cycle, unless we're executing a
  synchronous `Tracker.flush()`.  #3901


### `meteor` command-line tool

* Don't fail if `npm` prints more than 200K.  #3887

* Avoid a race condition in `meteor --test` and work with newer versions of the
  Velocity package.  #3957


### Other bug fixes and improvements

* Upgraded dependencies:

  - uglify-js: 2.4.17 (from 2.4.13)
=======
## v1.0.5, 2015-Mar-25

* This version of Meteor now uses version 2.2 of the Facebook API for
  authentication, instead of 1.0. If you use additional Facebook API methods
  beyond login, you may need to request new permissions.

  Facebook will automatically switch all apps to API version 2.0 on April
  30th, 2015. Please make sure to update your application's permissions and API
  calls by that date.

  For more details, see
  https://github.com/meteor/meteor/wiki/Facebook-Graph-API-Upgrade
>>>>>>> 0b2d6b40


## v1.0.4.2, 2015-Mar-20

* Fix regression in 1.0.4 where using Cordova for the first time in a project
  with hyphens in its directory name would fail.  #3950


## v1.0.4.1, 2015-Mar-18

* Fix regression in 1.0.4 where `meteor publish-for-arch` only worked for
  packages without colons in their name.  #3951


## v1.0.4, 2015-Mar-17

### Mongo Driver

* Meteor is now tested against MongoDB 2.6 by default (and the bundled version
  used by `meteor run` has been upgraded). It should still work fine with
  MongoDB 2.4.  Previous versions of Meteor mostly worked with MongoDB 2.6, with
  a few caveats:

    - Some upsert invocations did not work with MongoDB in previous versions of
      Meteor.
    - Previous versions of Meteor required setting up a special "user-defined
      role" with access to the `system.replset` table to use the oplog observe
      driver with MongoDB 2.6.  These extra permissions are not required with
      this version of Meteor.

  The MongoDB command needed to set up user permissions for the oplog observe
  driver is slightly different in MongoDB 2.6; see
  https://github.com/meteor/meteor/wiki/Oplog-Observe-Driver for details.

  We have also tested Meteor against the recently-released MongoDB 3.0.0.
  While we are not shipping MongoDB 3.0 with Meteor in this release (preferring
  to wait until its deployment is more widespread), we believe that Meteor
  1.0.4 apps will work fine when used with MongoDB 3.0.0 servers.

* Fix 0.8.1 regression where failure to connect to Mongo at startup would log a
  message but otherwise be ignored. Now it crashes the process, as it did before
  0.8.1.  #3038

* Use correct transform for allow/deny rules in `update` when different rules
  have different transforms.  #3108

* Provide direct access to the collection and database objects from the npm
  Mongo driver via new `rawCollection` and `rawDatabase` methods on
  `Mongo.Collection`.  #3640

* Observing or publishing an invalid query now throws an error instead of
  effectively hanging the server.  #2534


### Livequery

* If the oplog observe driver gets too far behind in processing the oplog, skip
  entries and re-poll queries instead of trying to keep up.  #2668

* Optimize common cases faced by the "crossbar" data structure (used by oplog
  tailing and DDP method write tracking).  #3697

* The oplog observe driver recovers from failed attempts to apply the modifier
  from the oplog (eg, because of empty field names).


### Minimongo

* When acting as an insert, `c.upsert({_id: 'x'}, {foo: 1})` now uses the `_id`
  of `'x'` rather than a random `_id` in the Minimongo implementation of
  `upsert`, just like it does for `c.upsert({_id: 'x'}, {$set: {foo: 1}})`.
  (The previous behavior matched a bug in the MongoDB 2.4 implementation of
  upsert that is fixed in MongoDB 2.6.)  #2278

* Avoid unnecessary work while paused in minimongo.

* Fix bugs related to observing queries with field filters: `changed` callbacks
  should not trigger unless a field in the filter has changed, and `changed`
  callbacks need to trigger when a parent of an included field is
  unset.  #2254 #3571

* Disallow setting fields with empty names in minimongo, to match MongoDB 2.6
  semantics.


### DDP

* Subscription handles returned from `Meteor.subscribe` and
  `TemplateInstance#subscribe` now have a `subscriptionId` property to identify
  which subscription the handle is for.

* The `onError` callback to `Meteor.subscribe` has been replaced with a more
  general `onStop` callback that has an error as an optional first argument.
  The `onStop` callback is called when the subscription is terminated for
  any reason.  `onError` is still supported for backwards compatibility. #1461

* The return value from a server-side `Meteor.call` or `Meteor.apply` is now a
  clone of what the function returned rather than sharing mutable state.  #3201

* Make it easier to use the Node DDP client implementation without running a web
  server too.  #3452


### Blaze

* Template instances now have a `subscribe` method that functions exactly like
  `Meteor.subscribe`, but stops the subscription when the template is destroyed.
  There is a new method on Template instances called `subscriptionsReady()`
  which is a reactive function that returns true when all of the subscriptions
  made with `TemplateInstance#subscribe` are ready. There is also a built-in
  helper that returns the same thing and can be accessed with
  `Template.subscriptionsReady` inside any template.

* Add `onRendered`, `onCreated`, and `onDestroyed` methods to
  `Template`. Assignments to `Template.foo.rendered` and so forth are deprecated
  but are still supported for backwards compatibility.

* Fix bug where, when a helper or event handler was called from inside a custom
  block helper,  `Template.instance()` returned the `Template.contentBlock`
  template instead of the actual user-defined template, making it difficult to
  use `Template.instance()` for local template state.

* `Template.instance()` now works inside `Template.body`.  #3631

* Allow specifying attributes on `<body>` tags in templates.

* Improve performance of rendering large arrays.  #3596


### Isobuild

* Support `Npm.require('foo/bar')`.  #3505 #3526

* In `package.js` files, `Npm.require` can only require built-in Node modules
  (and dev bundle modules, though you shouldn't depend on that), not the modules
  from its own `Npm.depends`. Previously, such code would work but only on the
  second time a `package.js` was executed.

* Ignore vim swap files in the `public` and `private` directories.  #3322

* Fix regression in 1.0.2 where packages might not be rebuilt when the compiler
  version changes.


### Meteor Accounts

* The `accounts-password` `Accounts.emailTemplates` can now specify arbitrary
  email `headers`.  The `from` address can now be set separately on the
  individual templates, and is a function there rather than a static
  string. #2858 #2854

* Add login hooks on the client: `Accounts.onLogin` and
  `Accounts.onLoginFailure`. #3572

* Add a unique index to the collection that stores OAuth login configuration to
  ensure that only one configuration exists per service.  #3514

* On the server, a new option
  `Accounts.setPassword(user, password, { logout: false })` overrides the
  default behavior of logging out all logged-in connections for the user.  #3846


### Webapp

* `spiderable` now supports escaped `#!` fragments.  #2938

* Disable `appcache` on Firefox by default.  #3248

* Don't overly escape `Meteor.settings.public` and other parts of
  `__meteor_runtime_config__`.  #3730

* Reload the client program on `SIGHUP` or Node-specific IPC messages, not
  `SIGUSR2`.


### `meteor` command-line tool

* Enable tab-completion of global variables in `meteor shell`.  #3227

* Improve the stability of `meteor shell`.  #3437 #3595 #3591

* `meteor login --email` no longer takes an ignored argument.  #3532

* Fix regression in 1.0.2 where `meteor run --settings s` would ignore errors
  reading or parsing the settings file.  #3757

* Fix crash in `meteor publish` in some cases when the package is inside an
  app. #3676

* Fix crashes in `meteor search --show-all` and `meteor search --maintainer`.
  \#3636

* Kill PhantomJS processes after `meteor --test`, and only run the app
  once. #3205 #3793

* Give a better error when Mongo fails to start up due to a full disk.  #2378

* After killing existing `mongod` servers, also clear the `mongod.lock` file.

* Stricter validation for package names: they cannot begin with a hyphen, end
  with a dot, contain two consecutive dots, or start or end with a colon.  (No
  packages on Atmosphere fail this validation.)  Additionally, `meteor create
  --package` applies the same validation as `meteor publish` and disallows
  packages with multiple colons.  (Packages with multiple colons like
  `local-test:iron:router` are used internally by `meteor test-packages` so that
  is not a strict validation rule.)

* `meteor create --package` now no longer creates a directory with the full
  name of the package, since Windows file systems cannot have colon characters
  in file paths. Instead, the command now creates a directory named the same
  as the second part of the package name after the colon (without the username
  prefix).


### Meteor Mobile

* Upgrade the Cordova CLI dependency from 3.5.1 to 4.2.0. See the release notes
  for the 4.x series of the Cordova CLI [on Apache
  Cordova](http://cordova.apache.org/announcements/2014/10/16/cordova-4.html).

* Related to the recently discovered [attack
  vectors](http://cordova.apache.org/announcements/2014/08/04/android-351.html)
  in Android Cordova apps, Meteor Cordova apps no longer allow access to all
  domains by default. If your app access external resources over XHR, you need
  to add them to the whitelist of allowed domains with the newly added
  [`App.accessRule`
  method](https://docs.meteor.com/#/full/App-accessRule) in your
  `mobile-config.js` file.

* Upgrade Cordova Plugins dependencies in Meteor Core packages:
  - `org.apache.cordova.file`: from 1.3.0 to 1.3.3
  - `org.apache.cordova.file-transfer`: from 0.4.4 to 0.5.0
  - `org.apache.cordova.splashscreen`: from 0.3.3 to 1.0.0
  - `org.apache.cordova.console`: from 0.2.10 to 0.2.13
  - `org.apache.cordova.device`: from 0.2.11 to 0.3.0
  - `org.apache.cordova.statusbar`: from 0.1.7 to 0.1.10
  - `org.apache.cordova.inappbrowser`: from 0.5.1 to 0.6.0
  - `org.apache.cordova.inappbrowser`: from 0.5.1 to 0.6.0

* Use the newer `ios-sim` binary, compiled with Xcode 6 on OS X Mavericks.


### Tracker

* Use `Session.set({k1: v1, k2: v2})` to set multiple values at once.


### Utilities

* Provide direct access to all options supported by the `request` npm module via
  the new server-only `npmRequestOptions` option to `HTTP.call`.  #1703


### Other bug fixes and improvements

* Many internal refactorings towards supporting Meteor on Windows are in this
  release.

* Remove some packages used internally to support legacy MDG systems
  (`application-configuration`, `ctl`, `ctl-helper`, `follower-livedata`,
  `dev-bundle-fetcher`, and `star-translate`).

* Provide direct access to some npm modules used by core packages on the
  `NpmModules` field of `WebAppInternals`, `MongoInternals`, and
  `HTTPInternals`.

* Upgraded dependencies:

  - node: 0.10.36 (from 0.10.33)
  - Fibers: 1.0.5 (from 1.0.1)
  - MongoDB: 2.6.7 (from 2.4.12)
  - openssl in mongo: 1.0.2 (from 1.0.1j)
  - MongoDB driver: 1.4.32 (from 1.4.1)
  - bson: 0.2.18 (from 0.2.7)
  - request: 2.53.0 (from 2.47.0)


Patches contributed by GitHub users 0a-, awatson1978, awwx, bwhitty,
christianbundy, d4nyll, dandv, DanielDent, DenisGorbachev, fay-jai, gsuess,
hwillson, jakozaur, meonkeys, mitar, netanelgilad, queso, rbabayoff, RobertLowe,
romanzolotarev, Siilwyn, and tmeasday.


## v.1.0.3.2, 2015-Feb-25

* Fix regression in 1.0.3 where the `meteor` tool could crash when downloading
  the second build of a given package version; for example, when running `meteor
  deploy` on an OSX or 32-bit Linux system for an app containing a binary
  package.  #3761


## v.1.0.3.1, 2015-Jan-20

* Rewrite `meteor show` and `meteor search` to show package information for
  local packages and to show if the package is installed for non-local
  packages. Introduce the `--show-all` flag, and deprecate the
  `--show-unmigrated` and `--show-old flags`.  Introduce the `--ejson` flag to
  output an EJSON object.

* Support README.md files in`meteor publish`. Take in the documentation file in
  `package.js` (set to `README.md` by default) and upload it to the server at
  publication time. Excerpt the first non-header Markdown section for use in
  `meteor show`.

* Support updates of package version metadata after that version has been
  published by running `meteor publish --update` from the package directory.

* Add `meteor test-packages --velocity` (similar to `meteor run --test`).  #3330

* Fix `meteor update <packageName>` to update <packageName> even if it's an
  indirect dependency of your app.  #3282

* Fix stack trace when a browser tries to use the server like a proxy.  #1212

* Fix inaccurate session statistics and possible multiple invocation of
  Connection.onClose callbacks.

* Switch CLI tool filesystem calls from synchronous to yielding (pro: more
  concurrency, more responsive to signals; con: could introduce concurrency
  bugs)

* Don't apply CDN prefix on Cordova. #3278 #3311

* Don't try to refresh client app in the runner unless the app actually has the
  autoupdate package. #3365

* Fix custom release banner logic. #3353

* Apply HTTP followRedirects option to non-GET requests.  #2808

* Clean up temporary directories used by package downloads sooner.  #3324

* If the tool knows about the requested release but doesn't know about the build
  of its tool for the platform, refresh the catalog rather than failing
  immediately.  #3317

* Fix `meteor --get-ready` to not add packages to your app.

* Fix some corner cases in cleaning up app processes in the runner. Drop
  undocumented `--keepalive` support. #3315

* Fix CSS autoupdate when `$ROOT_URL` has a non-trivial path.  #3111

* Save Google OAuth idToken to the User service info object.

* Add git info to `meteor --version`.

* Correctly catch a case of illegal `Tracker.flush` during `Tracker.autorun`.  #3037

* Upgraded dependencies:

  - jquery: 1.11.2 (from 1.11.0)

Patches by GitHub users DanielDent, DanielDornhardt, PooMaster, Primigenus,
Tarang, TomFreudenberg, adnissen, dandv, fay-jai, knownasilya, mquandalle,
ogourment, restebanez, rissem, smallhelm and tmeasday.

## v1.0.2.1, 2014-Dec-22

* Fix crash in file change watcher.  #3336

* Allow `meteor test-packages packages/*` even if not all package directories
  have tests.  #3334

* Fix typo in `meteor shell` output. #3326


## v1.0.2, 2014-Dec-19

### Improvements to the `meteor` command-line tool

* A new command called `meteor shell` attaches an interactive terminal to
  an already-running server process, enabling inspection and execution of
  server-side data and code, with dynamic tab completion of variable names
  and properties. To see `meteor shell` in action, type `meteor run` in an
  app directory, then (in another terminal) type `meteor shell` in the
  same app directory. You do not have to wait for the app to start before
  typing `meteor shell`, as it will automatically connect when the server
  is ready. Note that `meteor shell` currently works for local development
  only, and is not yet supported for apps running on remote hosts.

* We've done a major internal overhaul of the `meteor` command-line tool with an
  eye to correctness, maintainability, and performance.  Some details include:
  * Refresh the package catalog for build commands only when an error
    occurs that could be fixed by a refresh, not for every build command.
  * Never run the constraint solver to select package versions more than once
    per build.
  * Built packages ("isopacks") are now cached inside individual app directories
    instead of inside their source directories.
  * `meteor run` starts Mongo in parallel with building the application.
  * The constraint solver no longer leaves a `versions.json` file in your
    packages source directories; when publishing a package that is not inside an
    app, it will leave a `.versions` file (with the same format as
    `.meteor/versions`) which you should check into source control.
  * The constraint solver's model has been simplified so that plugins must use
    the same version of packages as their surrounding package when built from
    local source.

* Using `meteor debug` no longer requires manually continuing the debugger when
  your app restarts, and it no longer overwrites the symbol `_` inside your app.

* Output from the command-line tool is now word-wrapped to the width of your
  terminal.

* Remove support for the undocumented earliestCompatibleVersion feature of the
  package system.

* Reduce CPU usage and disk I/O bandwidth by using kernel file-system change
  notification events where possible. On file systems that do not support these
  events (NFS, Vagrant Virtualbox shared folders, etc), file changes will only
  be detected every 5 seconds; to detect changes more often in these cases (but
  use more CPU), set the `METEOR_WATCH_FORCE_POLLING` environment
  variable. #2135

* Reduce CPU usage by fixing a check for a parent process in `meteor
  run` that was happening constantly instead of every few seconds. #3252

* Fix crash when two plugins defined source handlers for the same
  extension. #3015 #3180

* Fix bug (introduced in 0.9.3) where the warning about using experimental
  versions of packages was printed too often.

* Fix bug (introduced in 1.0) where `meteor update --patch` crashed.

* Fix bug (introduced in 0.9.4) where banners about new releases could be
  printed too many times.

* Fix crash when a package version contained a dot-separated pre-release part
  with both digits and non-digits. #3147

* Corporate HTTP proxy support is now implemented using our websocket library's
  new built-in implementation instead of a custom implementation. #2515

### Blaze

* Add default behavior for `Template.parentData` with no arguments. This
  selects the first parent. #2861

* Fix `Blaze.remove` on a template's view to correctly remove the DOM
  elements when the template was inserted using
  `Blaze.renderWithData`. #3130

* Allow curly braces to be escaped in Spacebars. Use the special
  sequences `{{|` and `{{{|` to insert a literal `{{` or `{{{`.

### Meteor Accounts

* Allow integration with OAuth1 servers that require additional query
  parameters to be passed with the access token. #2894

* Expire a user's password reset and login tokens in all circumstances when
  their password is changed.

### Other bug fixes and improvements

* Some packages are no longer released as part of the core release process:
  amplify, backbone, bootstrap, d3, jquery-history, and jquery-layout. This
  means that new versions of these packages can be published outside of the full
  Meteor release cycle.

* Require plain objects as the update parameter when doing replacements
  in server-side collections.

* Fix audit-argument-checks spurious failure when an argument is NaN. #2914

### Upgraded dependencies

  - node: 0.10.33 (from 0.10.29)
  - source-map-support: 0.2.8 (from 0.2.5)
  - semver: 4.1.0 (from 2.2.1)
  - request: 2.47.0 (from 2.33.0)
  - tar: 1.0.2 (from 1.0.1)
  - source-map: 0.1.40 (from 0.1.32)
  - sqlite3: 3.0.2 (from 3.0.0)
  - phantomjs npm module: 1.9.12 (from 1.8.1-1)
  - http-proxy: 1.6.0 (from a fork of 1.0.2)
  - esprima: 1.2.2 (from an unreleased 1.1-era commit)
  - escope: 1.0.1 (from 1.0.0)
  - openssl in mongo: 1.0.1j (from 1.0.1g)
  - faye-websocket: 0.8.1 (from using websocket-driver instead)
  - MongoDB: 2.4.12 (from 2.4.9)


Patches by GitHub users andylash, anstarovoyt, benweissmann, chrisbridgett,
colllin, dandv, ecwyne, graemian, JamesLefrere, kevinchiu, LyuGGang, matteodem,
mitar, mquandalle, musically-ut, ograycode, pcjpcj2, physiocoder, rgoomar,
timhaines, trusktr, Urigo, and zol.


## v1.0.1, 2014-Dec-09

* Fix a security issue in allow/deny rules that could result in data
  loss. If your app uses allow/deny rules, or uses packages that use
  allow/deny rules, we recommend that you update immediately.


## v1.0, 2014-Oct-28

### New Features

* Add the `meteor admin get-machine` command to make it easier to
  publish packages with binary dependencies for all
  architectures. `meteor publish` no longer publishes builds
  automatically if your package has binary NPM dependencies.

* New `localmarket` example, highlighting Meteor's support for mobile
  app development.

* Restyle the `leaderboard` example, and optimize it for both desktop
  and mobile.

### Performance

* Reduce unnecessary syncs with the package server, which speeds up
  startup times for many commands.

* Speed up `meteor deploy` by not bundling unnecessary files and
  programs.

* To make Meteor easier to use on slow or unreliable network
  connections, increase timeouts for DDP connections that the Meteor
  tool uses to communicate with the package server. #2777, #2789.

### Mobile App Support

* Implemented reasonable default behavior for launch screens on mobile
  apps.

* Don't build for Android when only the iOS build is required, and
  vice versa.

* Fix bug that could cause mobile apps to stop being able to receive hot
  code push updates.

* Fix bug where Cordova clients connected to http://example.com instead
  of https://example.com when https:// was specified in the
  --mobile-server option. #2880

* Fix stack traces when attempting to build or run iOS apps on Linux.

* Print a warning when building an app with mobile platforms and
  outputting the build into the source tree. Outputting a build into the
  source tree can cause subsequent builds to fail because they will
  treat the build output as source files.

* Exit from `meteor run` when new Cordova plugins or platforms are
  added, since we don't support hot code push for new plugins or
  platforms.

* Fix quoting of arguments to Cordova plugins.

* The `accounts-twitter` package now works in Cordova apps in local
  development. For workarounds for other login providers in local
  development mode, see
  https://github.com/meteor/meteor/wiki/OAuth-for-mobile-Meteor-clients.

### Packaging

* `meteor publish-for-arch` can publish packages built with different Meteor
  releases.

* Fix default `api.versionsFrom` field in packages created with `meteor
  create --package`.

* Fix bug where changes in an app's .meteor/versions file would not
  cause the app to be rebuilt.

### Other bug fixes and improvements

* Use TLSv1 in the `spiderable` package, for compatibility with servers
  that have disabled SSLv3 in response to the POODLE bug.

* Work around the `meteor run` proxy occasionally running out of sockets.

* Fix bug with regular expressions in minimongo. #2817

* Add READMEs for several core packages.

* Include protocols in URLs printed by `meteor deploy`.

* Improve error message for limited ordered observe. #1643

* Fix missing dependency on `random` in the `autoupdate` package. #2892

* Fix bug where all CSS would be removed from connected clients if a
  CSS-only change is made between local development server restarts or
  when deploying with `meteor deploy`.

* Increase height of the Google OAuth popup to the Google-recommended
  value.

* Fix the layout of the OAuth configuration dialog when used with
  Bootstrap.

* Allow build plugins to override the 'bare' option on added source
  files. #2834

Patches by GitHub users DenisGorbachev, ecwyne, mitar, mquandalle,
Primigenus, svda, yauh, and zol.


## v0.9.4.1, 2014-Dec-09 (backport)

* Fix a security issue in allow/deny rules that could result in data
  loss. If your app uses allow/deny rules, or uses packages that use
  allow/deny rules, we recommend that you update immediately.
  Backport from 1.0.1.


## v0.9.4, 2014-Oct-13

### New Features

* The new `meteor debug` command and `--debug-port` command line option
  to `meteor run` allow you to easily use node-inspector to debug your
  server-side code. Add a `debugger` statement to your code to create a
  breakpoint.

* Add new a `meteor run --test` command that runs
  [Velocity](https://github.com/meteor-velocity/velocity) tests in your
  app .

* Add new callbacks `Accounts.onResetPasswordLink`,
  `Accounts.onEnrollmentLink`, and `Accounts.onEmailVerificationLink`
  that make it easier to build custom user interfaces on top of the
  accounts system. These callbacks should be registered before
  `Meteor.startup` fires, and will be called if the URL matches a link
  in an email sent by `Accounts.resetPassword`, etc. See
  https://docs.meteor.com/#Accounts-onResetPasswordLink.

* A new configuration file for mobile apps,
  `<APP>/mobile-config.js`. This allows you to set app metadata, icons,
  splash screens, preferences, and PhoneGap/Cordova plugin settings
  without needing a `cordova_build_override` directory. See
  https://docs.meteor.com/#mobileconfigjs.


### API Changes

* Rename `{{> UI.dynamic}}` to `{{> Template.dynamic}}`, and likewise
  with `UI.contentBlock` and `UI.elseBlock`. The UI namespace is no
  longer used anywhere except for backwards compatibility.

* Deprecate the `Template.someTemplate.myHelper = ...` syntax in favor
  of `Template.someTemplate.helpers(...)`.  Using the older syntax still
  works, but prints a deprecation warning to the console.

* `Package.registerBuildPlugin` its associated functions have been added
  to the public API, cleaned up, and documented. The new function is
  identical to the earlier _transitional_registerBuildPlugin except for
  minor backwards-compatible API changes. See
  https://docs.meteor.com/#Package-registerBuildPlugin

* Rename the `showdown` package to `markdown`.

* Deprecate the `amplify`, `backbone`, `bootstrap`, and `d3` integration
  packages in favor of community alternatives.  These packages will no
  longer be maintained by MDG.


### Tool Changes

* Improved output from `meteor build` to make it easier to publish
  mobile apps to the App Store and Play Store. See the wiki pages for
  instructions on how to publish your
  [iOS](https://github.com/meteor/meteor/wiki/How-to-submit-your-iOS-app-to-App-Store)
  and
  [Android](https://github.com/meteor/meteor/wiki/How-to-submit-your-Android-app-to-Play-Store)
  apps.

* Packages can now be marked as debug-mode only by adding `debugOnly:
  true` to `Package.describe`. Debug-only packages are not included in
  the app when it is bundled for production (`meteor build` or `meteor
  run --production`). This allows package authors to build packages
  specifically for testing and debugging without increasing the size of
  the resulting app bundle or causing apps to ship with debug
  functionality built in.

* Rework the process for installing mobile development SDKs. There is
  now a `meteor install-sdk` command that automatically install what
  software it can and points to documentation for the parts that
  require manual installation.

* The `.meteor/cordova-platforms` file has been renamed to
  `.meteor/platforms` and now includes the default `server` and
  `browser` platforms. The default platforms can't currently be removed
  from a project, though this will be possible in the future. The old
  file will be automatically migrated to the new one when the app is run
  with Meteor 0.9.4 or above.

* The `unipackage.json` file inside downloaded packages has been renamed
  to `isopack.json` and has an improved forwards-compatible format. To
  maintain backwards compatibility with previous releases, packages will
  be built with both files.

* The local package metadata cache now uses SQLite, which is much faster
  than the previous implementation. This improves `meteor` command line
  tool startup time.

* The constraint solver used by the client to find compatible versions
  of packages is now much faster.

* The `--port` option to `meteor run` now requires a numeric port
  (e.g. `meteor run --port example.com` is no longer valid).

* The `--mobile-port` option `meteor run` has been reworked. The option
  is now `--mobile-server` in `meteor run` and `--server` in `meteor
  build`. `--server` is required for `meteor build` in apps with mobile
  platforms installed. `--mobile-server` defaults to an automatically
  detected IP address on port 3000, and `--server` requires a hostname
  but defaults to port 80 if a port is not specified.

* Operations that take longer than a few seconds (e.g. downloading
  packages, installing the Android SDK, etc) now show a progress bar.

* Complete support for using an HTTP proxy in the `meteor` command line
  tool. Now all DDP connections can work through a proxy.  Use the standard
  `http_proxy` environment variable to specify your proxy endpoint.  #2515


### Bug Fixes

* Fix behavior of ROOT_URL with path ending in `/`.

* Fix source maps when using a ROOT_URL with a path. #2627

* Change the mechanism that the Meteor tool uses to clean up app server
  processes. The new mechanism is more resilient to slow app bundles and
  other CPU-intensive tasks. #2536, #2588.


Patches by GitHub users cryptoquick, Gaelan, jperl, meonkeys, mitar,
mquandalle, prapicault, pscanf, richguan, rick-golden-healthagen,
rissem, rosh93, rzymek, and timoabend


## v0.9.3.1, 2014-Sep-30

* Don't crash when failing to contact the package server. #2713

* Allow more than one dash in package versions. #2715


## v0.9.3, 2014-Sep-25

### More Package Version Number Flexibility

* Packages now support relying on multiple major versions of their
  dependencies (eg `blaze@1.0.0 || 2.0.0`). Additionally, you can now
  call `api.versionsFrom(<release>)` multiple times, or with an array
  (eg `api.versionsFrom([<release1>, <release2>])`. Meteor will
  interpret this to mean that the package will work with packages from
  all the listed releases.

* Support for "wrapped package" version numbers. There is now a `_` field
  in version numbers. The `_` field must be an integer, and versions with
  the `_` are sorted after versions without. This allows using the
  upstream version number as the Meteor package version number and being
  able to publish multiple version of the Meteor package (e.g.
  `jquery@1.11.1_2`).

Note: packages using the `||` operator or the `_` symbol in their
versions or dependencies will be invisible to pre-0.9.3 users. Meteor
versions 0.9.2 and before do not understand the new version formats and
will not be able to use versions of packages that use the new features.


### Other Command-line Tool Improvements

* More detailed constraint solver output. Meteor now tells you which
  constraints prevent upgrading or adding new packages. This will make
  it much easier to update your app to new versions.

* Better handling of pre-release versions (e.g. versions with
  `-`). Pre-release packages will now be included in an app if and only
  if there is no way to meet the app's constraints without using a
  pre-release package.

* Add `meteor admin set-unmigrated` to allow maintainers to hide
  pre-0.9.0 packages in `meteor search` and `meteor show`. This will not
  stop users from continuing to use the package, but it helps prevent
  new users from finding old non-functional packages.

* Progress bars for time-intensive operations, like downloading large
  packages.


### Other Changes

* Offically support `Meteor.wrapAsync` (renamed from
  `Meteor._wrapAsync`). Additionally, `Meteor.wrapAsync` now lets you
  pass an object to bind as `this` in the wrapped call. See
  https://docs.meteor.com/#meteor_wrapasync.

* The `reactive-dict` package now allows an optional name argument to
  enable data persistence during hot code push.


Patches by GitHub users evliu, meonkeys, mitar, mizzao, mquandalle,
prapicault, waitingkuo, wulfmeister.



## v0.9.2.2, 2014-Sep-17

* Fix regression in 0.9.2 that prevented some users from accessing the
  Meteor development server in their browser. Specifically, 0.9.2
  unintentionally changed the development mode server's default bind
  host to localhost instead of 0.0.0.0. #2596


## v0.9.2.1, 2014-Sep-15

* Fix versions of packages that were published with `-cordova` versions
  in 0.9.2 (appcache, fastclick, htmljs, logging, mobile-status-bar,
  routepolicy, webapp-hashing).


## v0.9.2, 2014-Sep-15

This release contains our first support for building mobile apps in
Meteor, for both iOS and Android. This support comes via an
integration with Apache's Cordova/PhoneGap project.

  * You can use Cordova/PhoneGap packages in your application or inside
    a Meteor package to access a device's native functions directly from
    JavaScript code.
  * The `meteor add-platform` and `meteor run` commands now let you
    launch the app in the iOS or Android simulator or run it on an
    attached hardware device.
  * This release extends hot code push to support live updates into
    installed native apps.
  * The `meteor bundle` command has been renamed to `meteor build` and
    now outputs build projects for the mobile version of the targeted
    app.
  * See
    https://github.com/meteor/meteor/wiki/Meteor-Cordova-Phonegap-integration
    for more information about how to get started building mobile apps
    with Meteor.

* Better mobile support for OAuth login: you can now use a
  redirect-based flow inside UIWebViews, and the existing popup-based
  flow has been adapted to work in Cordova/PhoneGap apps.

#### Bug fixes and minor improvements

* Fix sorting on non-trivial keys in Minimongo. #2439

* Bug fixes and performance improvements for the package system's
  constraint solver.

* Improved error reporting for misbehaving oplog observe driver. #2033 #2244

* Drop deprecated source map linking format used for older versions of
  Firefox.  #2385

* Allow Meteor tool to run from a symlink. #2462

* Assets added via a plugin are no longer considered source files. #2488

* Remove support for long deprecated `SERVER_ID` environment
  variable. Use `AUTOUPDATE_VERSION` instead.

* Fix bug in reload-safetybelt package that resulted in reload loops in
  Chrome with cookies disabled.

* Change the paths for static assets served from packages. The `:`
  character is replaced with the `_` character in package names so as to
  allow serving on mobile devices and ease operation on Windows. For
  example, assets from the `abc:bootstrap` package are now served at
  `/packages/abc_bootstrap` instead of `/packages/abc:bootstrap`.

* Also change the paths within a bundled Meteor app to allow for
  different client architectures (eg mobile). For example,
  `bundle/programs/client` is now `bundle/programs/web.browser`.


Patches by GitHub users awwx, mizzao, and mquandalle.



## v0.9.1.1, 2014-Sep-06

* Fix backwards compatibility for packages that had weak dependencies
  on packages renamed in 0.9.1 (`ui`, `deps`, `livedata`). #2521

* Fix error when using the `reactive-dict` package without the `mongo`
  package.


## v0.9.1, 2014-Sep-04

#### Organizations in Meteor developer accounts

Meteor 0.9.1 ships with organizations support in Meteor developer
accounts. Organizations are teams of users that make it easy to
collaborate on apps and packages.

Create an organization at
https://www.meteor.com/account-settings/organizations. Run the `meteor
authorized` command in your terminal to give an organization
permissions to your apps. To add an organization as a maintainer of
your packages, use the `meteor admin maintainers` command. You can
also publish packages with an organization's name in the package name
prefix instead of your own username.


#### One backwards incompatible change for templates

* Templates can no longer be named "body" or "instance".

#### Backwards compatible Blaze API changes

* New public and documented APIs:
  * `Blaze.toHTMLWithData()`
  * `Template.currentData()`
  * `Blaze.getView()`
  * `Template.parentData()` (previously `UI._parentData()`)
  * `Template.instance()` (previously `UI._templateInstance()`)
  * `Template.body` (previously `UI.body`)
  * `new Template` (previously `Template.__create__`)
  * `Blaze.getData()` (previously `UI.getElementData`, or `Blaze.getCurrentData` with no arguments)

* Deprecate the `ui` package. Instead, use the `blaze` package. The
  `UI` and `Blaze` symbols are now the same.

* Deprecate `UI.insert`. `UI.render` and `UI.renderWithData` now
  render a template and place it in the DOM.

* Add an underscore to some undocumented Blaze APIs to make them
  internal. Notably: `Blaze._materializeView`, `Blaze._createView`,
  `Blaze._toText`, `Blaze._destroyView`, `Blaze._destroyNode`,
  `Blaze._withCurrentView`, `Blaze._DOMBackend`,
  `Blaze._TemplateWith`

* Document Views. Views are the machinery powering DOM updates in
  Blaze.

* Expose `view` property on template instances.

#### Backwards compatible renames

* Package renames
  * `livedata` -> `ddp`
  * `mongo-livedata` -> `mongo`
  * `standard-app-packages` -> `meteor-platform`
* Symbol renames
  * `Meteor.Collection` -> `Mongo.Collection`
  * `Meteor.Collection.Cursor` -> `Mongo.Cursor`
  * `Meteor.Collection.ObjectID` -> `Mongo.ObjectID`
  * `Deps` -> `Tracker`

#### Other

* Add `reactive-var` package. Lets you define a single reactive
  variable, like a single key in `Session`.

* Don't throw an exception in Chrome when cookies and local storage
  are blocked.

* Bump DDP version to "1". Clients connecting with version "pre1" or
  "pre2" should still work.

* Allow query parameters in OAuth1 URLs. #2404

* Fix `meteor list` if not all packages on server. Fixes #2468

Patch by GitHub user mitar.


## v0.9.0.1, 2014-Aug-27

* Fix issues preventing hot code reload from automatically reloading webapps in
  two cases: when the old app was a pre-0.9.0 app, and when the app used
  appcache. (In both cases, an explicit reload still worked.)

* Fix publishing packages containing a plugin with platform-specific code but
  no platform-specific code in the main package.

* Fix `meteor add package@version` when the package was already added with a
  different version constraint.

* Improve treatment of pre-release packages (packages with a dash in their
  version). Guarantee that they will not be chosen by the constraint solver
  unless explicitly requested.  `meteor list` won't suggest that you update to
  them.

* Fix slow spiderable executions.

* Fix dev-mode client-only restart when client files changed very soon after
  server restart.

* Fix stack trace on `meteor add` constraint solver failure.

* Fix "access-denied" stack trace when publishing packages.


## v0.9.0, 2014-Aug-26

Meteor 0.9.0 introduces the Meteor Package Server. Incorporating lessons from
our community's Meteorite tool, Meteor 0.9.0 allows users to develop and publish
Meteor packages to a central repository. The `meteor publish` command is used to
publish packages. Non-core packages can now be added with `meteor add`, and you
can specify version constraints on the packages you use. Binary packages can be
published for additional architectures with `meteor publish-for-arch`, which
allows cross-platform deploys and bundling.  You can search for packages with
`meteor search` and display information on them with `meteor show`, or you can
use the Atmosphere web interface developed by Percolate Studio at
https://atmospherejs.com/

See https://docs.meteor.com/#writingpackages and
https://docs.meteor.com/#packagejs for more details.

Other packaging-related changes:

* `meteor list` now lists the packages your app is using, which was formerly the
  behavior of `meteor list --using`. To search for packages you are not
  currently using, use `meteor search`.  The concept of an "internal" package
  (which did not show up in `meteor list`) no longer exists.

* To prepare a bundle created with `meteor bundle` for execution on a
  server, you now run `npm install` with no arguments instead of having
  to specify a few specific npm modules and their versions
  explicitly. See the README in the generated bundle for more details.

* All `under_score`-style `package.js` APIs (`Package.on_use`, `api.add_files`,
  etc) have been replaced with `camelCase` names (`Package.onUse`,
  `api.addFiles`, etc).  The old names continue to work for now.

* There's a new `archMatching` option to `Plugin.registerSourceHandler`, which
  should be used by any plugin whose output is only for the client or only for
  the server (eg, CSS and HTML templating packages); this allows Meteor to avoid
  restarting the server when files processed by these plugins change.

Other changes:

* When running your app with the local development server, changes that only
  affect the client no longer require restarting the server.  Changes that only
  affect CSS no longer require the browser to refresh the page, both in local
  development and in some production environments.  #490

* When a call to `match` fails in a method or subscription, log the
  failure on the server. (This matches the behavior described in our docs)

* The `appcache` package now defaults to functioning on all browsers
  that support the AppCache API, rather than a whitelist of browsers.
  The main effect of this change is that `appcache` is now enabled by
  default on Firefox, because Firefox no longer makes a confusing
  popup. You can still disable individual browsers with
  `AppCache.config`.  #2241

* The `forceApprovalPrompt` option can now be specified in `Accounts.ui.config`
  in addition to `Meteor.loginWithGoogle`.  #2149

* Don't leak websocket clients in server-to-server DDP in some cases (and fix
  "Got open from inactive client"
  error). https://github.com/faye/websocket-driver-node/pull/8

* Updated OAuth url for login with Meetup.

* Allow minimongo `changed` callbacks to mutate their `oldDocument`
  argument. #2231

* Fix upsert called from client with no callback.  #2413

* Avoid a few harmless exceptions in OplogObserveDriver.

* Refactor `observe-sequence` package.

* Fix `spiderable` race condition.

* Re-apply our fix of NPM bug https://github.com/npm/npm/issues/3265 which got
  accidentally reverted upstream.

* Workaround for a crash in recent Safari
  versions. https://github.com/meteor/meteor/commit/e897539adb

* Upgraded dependencies:
  - less: 1.7.4 (from 1.7.1)
  - tar: 1.0.1 (from 0.1.19)
  - fstream: 1.0.2 (from 0.1.25)

Patches by GitHub users Cangit, dandv, ImtiazMajeed, MaximDubrovin, mitar,
mquandalle, rcy, RichardLitt, thatneat, and twhy.


## v0.8.3.1, 2014-Dec-09 (backport)

* Fix a security issue in allow/deny rules that could result in data
  loss. If your app uses allow/deny rules, or uses packages that use
  allow/deny rules, we recommend that you update immediately.
  Backport from 1.0.1.


## v0.8.3, 2014-Jul-29

#### Blaze

* Refactor Blaze to simplify internals while preserving the public
  API. `UI.Component` has been replaced with `Blaze.View.`

* Fix performance issues and memory leaks concerning event handlers.

* Add `UI.remove`, which removes a template after `UI.render`/`UI.insert`.

* Add `this.autorun` to the template instance, which is like `Deps.autorun`
  but is automatically stopped when the template is destroyed.

* Create `<a>` tags as SVG elements when they have `xlink:href`
  attributes. (Previously, `<a>` tags inside SVGs were never created as
  SVG elements.)  #2178

* Throw an error in `{{foo bar}}` if `foo` is missing or not a function.

* Cursors returned from template helpers for #each should implement
  the `observeChanges` method and don't have to be Minimongo cursors
  (allowing new custom data stores for Blaze like Miniredis).

* Remove warnings when {{#each}} iterates over a list of strings,
  numbers, or other items that contains duplicates.  #1980

#### Meteor Accounts

* Fix regression in 0.8.2 where an exception would be thrown if
  `Meteor.loginWithPassword` didn't have a callback. Callbacks to
  `Meteor.loginWithPassword` are now optional again.  #2255

* Fix OAuth popup flow in mobile apps that don't support
  `window.opener`.  #2302

* Fix "Email already exists" error with MongoDB 2.6.  #2238


#### mongo-livedata and minimongo

* Fix performance issue where a large batch of oplog updates could block
  the node event loop for long periods.  #2299.

* Fix oplog bug resulting in error message "Buffer inexplicably empty".  #2274

* Fix regression from 0.8.2 that caused collections to appear empty in
  reactive `findOne()` or `fetch` queries that run before a mutator
  returns.  #2275


#### Miscellaneous

* Stop including code by default that automatically refreshes the page
  if JavaScript and CSS don't load correctly. While this code is useful
  in some multi-server deployments, it can cause infinite refresh loops
  if there are errors on the page. Add the `reload-safetybelt` package
  to your app if you want to include this code.

* On the server, `Meteor.startup(c)` now calls `c` immediately if the
  server has already started up, matching the client behavior.  #2239

* Add support for server-side source maps when debugging with
  `node-inspector`.

* Add `WebAppInternals.addStaticJs()` for adding static JavaScript code
  to be served in the app, inline if allowed by `browser-policy`.

* Make the `tinytest/run` method return immediately, so that `wait`
  method calls from client tests don't block on server tests completing.

* Log errors from method invocations on the client if there is no
  callback provided.

* Upgraded dependencies:
  - node: 0.10.29 (from 0.10.28)
  - less: 1.7.1 (from 1.6.1)

Patches contributed by GitHub users Cangit, cmather, duckspeaker, zol.


## v0.8.2, 2014-Jun-23

#### Meteor Accounts

* Switch `accounts-password` to use bcrypt to store passwords on the
  server. (Previous versions of Meteor used a protocol called SRP.)
  Users will be transparently transitioned when they log in. This
  transition is one-way, so you cannot downgrade a production app once
  you upgrade to 0.8.2. If you are maintaining an authenticating DDP
  client:
     - Clients that use the plaintext password login handler (i.e. call
       the `login` method with argument `{ password: <plaintext
       password> }`) will continue to work, but users will not be
       transitioned from SRP to bcrypt when logging in with this login
       handler.
     - Clients that use SRP will no longer work. These clients should
       instead directly call the `login` method, as in
       `Meteor.loginWithPassword`. The argument to the `login` method
       can be either:
         - `{ password: <plaintext password> }`, or
         - `{ password: { digest: <password hash>, algorithm: "sha-256" } }`,
           where the password hash is the hex-encoded SHA256 hash of the
           plaintext password.

* Show the display name of the currently logged-in user after following
  an email verification link or a password reset link in `accounts-ui`.

* Add a `userEmail` option to `Meteor.loginWithMeteorDeveloperAccount`
  to pre-fill the user's email address in the OAuth popup.

* Ensure that the user object has updated token information before
  it is passed to email template functions. #2210

* Export the function that serves the HTTP response at the end of an
  OAuth flow as `OAuth._endOfLoginResponse`. This function can be
  overridden to make the OAuth popup flow work in certain mobile
  environments where `window.opener` is not supported.

* Remove support for OAuth redirect URLs with a `redirect` query
  parameter. This OAuth flow was never documented and never fully
  worked.


#### Blaze

* Blaze now tracks individual CSS rules in `style` attributes and won't
  overwrite changes to them made by other JavaScript libraries.

* Add `{{> UI.dynamic}}` to make it easier to dynamically render a
  template with a data context.

* Add `UI._templateInstance()` for accessing the current template
  instance from within a block helper.

* Add `UI._parentData(n)` for accessing parent data contexts from
  within a block helper.

* Add preliminary API for registering hooks to run when Blaze intends to
  insert, move, or remove DOM elements. For example, you can use these
  hooks to animate nodes as they are inserted, moved, or removed. To use
  them, you can set the `_uihooks` property on a container DOM
  element. `_uihooks` is an object that can have any subset of the
  following three properties:

    - `insertElement: function (node, next)`: called when Blaze intends
      to insert the DOM element `node` before the element `next`
    - `moveElement: function (node, next)`: called when Blaze intends to
      move the DOM element `node` before the element `next`
    - `removeElement: function (node)`: called when Blaze intends to
      remove the DOM element `node`

    Note that when you set one of these functions on a container
    element, Blaze will not do the actual operation; it's your
    responsibility to actually insert, move, or remove the node (by
    calling `$(node).remove()`, for example).

* The `findAll` method on template instances now returns a vanilla
  array, not a jQuery object. The `$` method continues to
  return a jQuery object. #2039

* Fix a Blaze memory leak by cleaning up event handlers when a template
  instance is destroyed. #1997

* Fix a bug where helpers used by {{#with}} were still re-running when
  their reactive data sources changed after they had been removed from
  the DOM.

* Stop not updating form controls if they're focused. If a field is
  edited by one user while another user is focused on it, it will just
  lose its value but maintain its focus. #1965

* Add `_nestInCurrentComputation` option to `UI.render`, fixing a bug in
  {{#each}} when an item is added inside a computation that subsequently
  gets invalidated. #2156

* Fix bug where "=" was not allowed in helper arguments. #2157

* Fix bug when a template tag immediately follows a Spacebars block
  comment. #2175


#### Command-line tool

* Add --directory flag to `meteor bundle`. Setting this flag outputs a
  directory rather than a tarball.

* Speed up updates of NPM modules by upgrading Node to include our fix for
  https://github.com/npm/npm/issues/3265 instead of passing `--force` to
  `npm install`.

* Always rebuild on changes to npm-shrinkwrap.json files.  #1648

* Fix uninformative error message when deploying to long hostnames. #1208

* Increase a buffer size to avoid failing when running MongoDB due to a
  large number of processes running on the machine, and fix the error
  message when the failure does occur. #2158

* Clarify a `meteor mongo` error message when using the MONGO_URL
  environment variable. #1256


#### Testing

* Run server tests from multiple clients serially instead of in
  parallel. This allows testing features that modify global server
  state.  #2088


#### Security

* Add Content-Type headers on JavaScript and CSS resources.

* Add `X-Content-Type-Options: nosniff` header to
  `browser-policy-content`'s default policy. If you are using
  `browser-policy-content` and you don't want your app to send this
  header, then call `BrowserPolicy.content.allowContentTypeSniffing()`.

* Use `Meteor.absoluteUrl()` to compute the redirect URL in the `force-ssl`
  package (instead of the host header).


#### Miscellaneous

* Allow `check` to work on the server outside of a Fiber. #2136

* EJSON custom type conversion functions should not be permitted to yield. #2136

* The legacy polling observe driver handles errors communicating with MongoDB
  better and no longer gets "stuck" in some circumstances.

* Automatically rewind cursors before calls to `fetch`, `forEach`, or `map`. On
  the client, don't cache the return value of `cursor.count()` (consistently
  with the server behavior). `cursor.rewind()` is now a no-op. #2114

* Remove an obsolete hack in reporting line numbers for LESS errors. #2216

* Avoid exceptions when accessing localStorage in certain Internet
  Explorer configurations. #1291, #1688.

* Make `handle.ready()` reactively stop, where `handle` is a
  subscription handle.

* Fix an error message from `audit-argument-checks` after login.

* Make the DDP server send an error if the client sends a connect
  message with a missing or malformed `support` field. #2125

* Fix missing `jquery` dependency in the `amplify` package. #2113

* Ban inserting EJSON custom types as documents. #2095

* Fix incorrect URL rewrites in stylesheets. #2106

* Upgraded dependencies:
  - node: 0.10.28 (from 0.10.26)
  - uglify-js: 2.4.13 (from 2.4.7)
  - sockjs server: 0.3.9 (from 0.3.8)
  - websocket-driver: 0.3.4 (from 0.3.2)
  - stylus: 0.46.3 (from 0.42.3)

Patches contributed by GitHub users awwx, babenzele, Cangit, dandv,
ducdigital, emgee3, felixrabe, FredericoC, jbruni, kentonv, mizzao,
mquandalle, subhog, tbjers, tmeasday.


## v0.8.1.3, 2014-May-22

* Fix a security issue in the `spiderable` package. `spiderable` now
  uses the ROOT_URL environment variable instead of the Host header to
  determine which page to snapshot.

* Fix hardcoded Twitter URL in `oauth1` package. This fixes a regression
  in 0.8.0.1 that broke Atmosphere packages that do OAuth1
  logins. #2154.

* Add `credentialSecret` argument to `Google.retrieveCredential`, which
  was forgotten in a previous release.

* Remove nonexistent `-a` and `-r` aliases for `--add` and `--remove` in
  `meteor help authorized`. #2155

* Add missing `underscore` dependency in the `oauth-encryption` package. #2165

* Work around IE8 bug that caused some apps to fail to render when
  minified. #2037.


## v0.8.1.2, 2014-May-12

* Fix memory leak (introduced in 0.8.1) by making sure to unregister
  sessions at the server when they are closed due to heartbeat timeout.

* Add `credentialSecret` argument to `Google.retrieveCredential`,
  `Facebook.retrieveCredential`, etc., which is needed to use them as of
  0.8.1. #2118

* Fix 0.8.1 regression that broke apps using a `ROOT_URL` with a path
  prefix. #2109


## v0.8.1.1, 2014-May-01

* Fix 0.8.1 regression preventing clients from specifying `_id` on insert. #2097

* Fix handling of malformed URLs when merging CSS files. #2103, #2093

* Loosen the checks on the `options` argument to `Collection.find` to
  allow undefined values.


## v0.8.1, 2014-Apr-30

#### Meteor Accounts

* Fix a security flaw in OAuth1 and OAuth2 implementations. If you are
  using any OAuth accounts packages (such as `accounts-google` or
  `accounts-twitter`), we recommend that you update immediately and log
  out your users' current sessions with the following MongoDB command:

    $ db.users.update({}, { $set: { 'services.resume.loginTokens': [] } }, { multi: true });

* OAuth redirect URLs are now required to be on the same origin as your app.

* Log out a user's other sessions when they change their password.

* Store pending OAuth login results in the database instead of
  in-memory, so that an OAuth flow succeeds even if different requests
  go to different server processes.

* When validateLoginAttempt callbacks return false, don't override a more
  specific error message.

* Add `Random.secret()` for generating security-critical secrets like
  login tokens.

* `Meteor.logoutOtherClients` now calls the user callback when other
  login tokens have actually been removed from the database, not when
  they have been marked for eventual removal.  #1915

* Rename `Oauth` to `OAuth`.  `Oauth` is now an alias for backwards
  compatibility.

* Add `oauth-encryption` package for encrypting sensitive account
  credentials in the database.

* A validate login hook can now override the exception thrown from
  `beginPasswordExchange` like it can for other login methods.

* Remove an expensive observe over all users in the `accounts-base`
  package.


#### Blaze

* Disallow `javascript:` URLs in URL attribute values by default, to
  help prevent cross-site scripting bugs. Call
  `UI._allowJavascriptUrls()` to allow them.

* Fix `UI.toHTML` on templates containing `{{#with}}`.

* Fix `{{#with}}` over a data context that is mutated.  #2046

* Clean up autoruns when calling `UI.toHTML`.

* Properly clean up event listeners when removing templates.

* Add support for `{{!-- block comments --}}` in Spacebars. Block comments may
  contain `}}`, so they are more useful than `{{! normal comments}}` for
  commenting out sections of Spacebars templates.

* Don't dynamically insert `<tbody>` tags in reactive tables

* When handling a custom jQuery event, additional arguments are
  no longer lost -- they now come after the template instance
  argument.  #1988


#### DDP and MongoDB

* Extend latency compensation to support an arbitrary sequence of
  inserts in methods.  Previously, documents created inside a method
  stub on the client would eventually be replaced by new documents
  from the server, causing the screen to flicker.  Calling `insert`
  inside a method body now generates the same ID on the client (inside
  the method stub) and on the server.  A sequence of inserts also
  generates the same sequence of IDs.  Code that wants a random stream
  that is consistent between method stub and real method execution can
  get one with `DDP.randomStream`.
  https://trello.com/c/moiiS2rP/57-pattern-for-creating-multiple-database-records-from-a-method

* The document passed to the `insert` callback of `allow` and `deny` now only
  has a `_id` field if the client explicitly specified one; this allows you to
  use `allow`/`deny` rules to prevent clients from specifying their own
  `_id`. As an exception, `allow`/`deny` rules with a `transform` always have an
  `_id`.

* DDP now has an implementation of bidirectional heartbeats which is consistent
  across SockJS and websocket transports. This enables connection keepalive and
  allows servers and clients to more consistently and efficiently detect
  disconnection.

* The DDP protocol version number has been incremented to "pre2" (adding
  randomSeed and heartbeats).

* The oplog observe driver handles errors communicating with MongoDB
  better and knows to re-poll all queries after a MongoDB failover.

* Fix bugs involving mutating DDP method arguments.


#### meteor command-line tool

* Move boilerplate HTML from tools to webapp.  Change internal
  `Webapp.addHtmlAttributeHook` API.

* Add `meteor list-sites` command for listing the sites that you have
  deployed to meteor.com with your Meteor developer account.

* Third-party template languages can request that their generated source loads
  before other JavaScript files, just like *.html files, by passing the
  isTemplate option to Plugin.registerSourceHandler.

* You can specify a particular interface for the dev mode runner to bind to with
  `meteor -p host:port`.

* Don't include proprietary tar tags in bundle tarballs.

* Convert relative URLs to absolute URLs when merging CSS files.


#### Upgraded dependencies

* Node.js from 0.10.25 to 0.10.26.
* MongoDB driver from 1.3.19 to 1.4.1
* stylus: 0.42.3 (from 0.42.2)
* showdown: 0.3.1
* css-parse: an unreleased version (from 1.7.0)
* css-stringify: an unreleased version (from 1.4.1)


Patches contributed by GitHub users aldeed, apendua, arbesfeld, awwx, dandv,
davegonzalez, emgee3, justinsb, mquandalle, Neftedollar, Pent, sdarnell,
and timhaines.


## v0.8.0.1, 2014-Apr-21

* Fix security flaw in OAuth1 implementation. Clients can no longer
  choose the callback_url for OAuth1 logins.


## v0.8.0, 2014-Mar-27

Meteor 0.8.0 introduces Blaze, a total rewrite of our live templating engine,
replacing Spark. Advantages of Blaze include:

  * Better interoperability with jQuery plugins and other techniques which
    directly manipulate the DOM
  * More fine-grained updates: only the specific elements or attributes that
    change are touched rather than the entire template
  * A fully documented templating language
  * No need for the confusing `{{#constant}}`, `{{#isolate}}`, and `preserve`
    directives
  * Uses standard jQuery delegation (`.on`) instead of our custom implementation
  * Blaze supports live SVG templates that work just like HTML templates

See
[the Using Blaze wiki page](https://github.com/meteor/meteor/wiki/Using-Blaze)
for full details on upgrading your app to 0.8.0.  This includes:

* The `Template.foo.rendered` callback is now only called once when the template
  is rendered, rather than repeatedly as it is "re-rendered", because templates
  now directly update changed data instead of fully re-rendering.

* The `accounts-ui` login buttons are now invoked as a `{{> loginButtons}}`
  rather than as `{{loginButtons}}`.

* Previous versions of Meteor used a heavily modified version of the Handlebars
  templating language. In 0.8.0, we've given it its own name: Spacebars!
  Spacebars has an
  [explicit specification](https://github.com/meteor/meteor/blob/devel/packages/spacebars/README.md)
  instead of being defined as a series of changes to Handlebars. There are some
  incompatibilities with our previous Handlebars fork, such as a
  [different way of specifying dynamic element attributes](https://github.com/meteor/meteor/blob/devel/packages/spacebars/README.md#in-attribute-values)
  and a
  [new way of defining custom block helpers](https://github.com/meteor/meteor/blob/devel/packages/spacebars/README.md#custom-block-helpers).

* Your template files must consist of
  [well-formed HTML](https://github.com/meteor/meteor/blob/devel/packages/spacebars/README.md#html-dialect). Invalid
  HTML is now a compilation failure.  (There is a current limitation in our HTML
  parser such that it does not support
  [omitting end tags](http://www.w3.org/TR/html5/syntax.html#syntax-tag-omission)
  on elements such as `<P>` and `<LI>`.)

* `Template.foo` is no longer a function. It is instead a
  "component". Components render to an intermediate representation of an HTML
  tree, not a string, so there is no longer an easy way to render a component to
  a static HTML string.

* `Meteor.render` and `Spark.render` have been removed. Use `UI.render` and
  `UI.insert` instead.

* The `<body>` tag now defines a template just like the `<template>` tag, which
  can have helpers and event handlers.  Define them directly on the object
  `UI.body`.

* Previous versions of Meteor shipped with a synthesized `tap` event,
  implementing a zero-delay click event on mobile browsers. Unfortunately, this
  event never worked very well. We're eliminating it. Instead, use one of the
  excellent third party solutions.

* The `madewith` package (which supported adding a badge to your website
  displaying its score from http://madewith.meteor.com/) has been removed, as it
  is not compatible with the new version of that site.

* The internal `spark`, `liverange`, `universal-events`, and `domutils` packages
  have been removed.

* The `Handlebars` namespace has been deprecated.  `Handlebars.SafeString` is
  now `Spacebars.SafeString`, and `Handlebars.registerHelper` is now
  `UI.registerHelper`.

Patches contributed by GitHub users cmather and mart-jansink.


## v0.7.2.3, 2014-Dec-09 (backport)

* Fix a security issue in allow/deny rules that could result in data
  loss. If your app uses allow/deny rules, or uses packages that use
  allow/deny rules, we recommend that you update immediately.
  Backport from 1.0.1.

## v0.7.2.2, 2014-Apr-21 (backport)

* Fix a security flaw in OAuth1 and OAuth2 implementations.
  Backport from 0.8.1; see its entry for recommended actions to take.

## v0.7.2.1, 2014-Apr-30 (backport)

* Fix security flaw in OAuth1 implementation. Clients can no longer
  choose the callback_url for OAuth1 logins.
  Backport from 0.8.0.1.

## v0.7.2, 2014-Mar-18

* Support oplog tailing on queries with the `limit` option. All queries
  except those containing `$near` or `$where` selectors or the `skip`
  option can now be used with the oplog driver.

* Add hooks to login process: `Accounts.onLogin`,
  `Accounts.onLoginFailure`, and `Accounts.validateLoginAttempt`. These
  functions allow for rate limiting login attempts, logging an audit
  trail, account lockout flags, and more. See:
  http://docs.meteor.com/#accounts_validateloginattempt #1815

* Change the `Accounts.registerLoginHandler` API for custom login
  methods. Login handlers now require a name and no longer have to deal
  with generating resume tokens. See
  https://github.com/meteor/meteor/blob/devel/packages/accounts-base/accounts_server.js
  for details. OAuth based login handlers using the
  `Oauth.registerService` packages are not affected.

* Add support for HTML email in `Accounts.emailTemplates`.  #1785

* minimongo: Support `{a: {$elemMatch: {x: 1, $or: [{a: 1}, {b: 1}]}}}`  #1875

* minimongo: Support `{a: {$regex: '', $options: 'i'}}`  #1874

* minimongo: Fix sort implementation with multiple sort fields which each look
  inside an array. eg, ensure that with sort key `{'a.x': 1, 'a.y': 1}`, the
  document `{a: [{x: 0, y: 4}]}` sorts before
  `{a: [{x: 0, y: 5}, {x: 1, y: 3}]}`, because the 3 should not be used as a
  tie-breaker because it is not "next to" the tied 0s.

* minimongo: Fix sort implementation when selector and sort key share a field,
  that field matches an array in the document, and only some values of the array
  match the selector. eg, ensure that with sort key `{a: 1}` and selector
  `{a: {$gt: 3}}`, the document `{a: [4, 6]}` sorts before `{a: [1, 5]}`,
  because the 1 should not be used as a sort key because it does not match the
  selector. (We only approximate the MongoDB behavior here by only supporting
  relatively selectors.)

* Use `faye-websocket` (0.7.2) npm module instead of `websocket` (1.0.8) for
  server-to-server DDP.

* Update Google OAuth package to use new `profile` and `email` scopes
  instead of deprecated URL-based scopes.  #1887

* Add `_throwFirstError` option to `Deps.flush`.

* Make `facts` package data available on the server as
  `Facts._factsByPackage`.

* Fix issue where `LESS` compilation error could crash the `meteor run`
  process.  #1877

* Fix crash caused by empty HTTP host header in `meteor run` development
  server.  #1871

* Fix hot code reload in private browsing mode in Safari.

* Fix appcache size calculation to avoid erronious warnings. #1847

* Remove unused `Deps._makeNonReactive` wrapper function. Call
  `Deps.nonreactive` directly instead.

* Avoid setting the `oplogReplay` on non-oplog collections. Doing so
  caused mongod to crash.

* Add startup message to `test-in-console` to ease automation. #1884

* Upgraded dependencies
  - amplify: 1.1.2 (from 1.1.0)

Patches contributed by GitHub users awwx, dandv, queso, rgould, timhaines, zol


## v0.7.1.2, 2014-Feb-27

* Fix bug in tool error handling that caused `meteor` to crash on Mac
  OSX when no computer name is set.

* Work around a bug that caused MongoDB to fail an assertion when using
  tailable cursors on non-oplog collections.


## v0.7.1.1, 2014-Feb-24

* Integrate with Meteor developer accounts, a new way of managing your
  meteor.com deployed sites. When you use `meteor deploy`, you will be
  prompted to create a developer account.
    - Once you've created a developer account, you can log in and out
      from the command line with `meteor login` and `meteor logout`.
    - You can claim legacy sites with `meteor claim`. This command will
      prompt you for your site password if you are claiming a
      password-protected site; after claiming it, you will not need to
      enter the site password again.
    - You can add or remove authorized users, and view the list of
      authorized users, for a site with `meteor authorized`.
    - You can view your current username with `meteor whoami`.
    - This release also includes the `accounts-meteor-developer` package
      for building Meteor apps that allow users to log in with their own
      developer accounts.

* Improve the oplog tailing implementation for getting real-time database
  updates from MongoDB.
    - Add support for all operators except `$where` and `$near`. Limit and
      skip are not supported yet.
    - Add optimizations to avoid needless data fetches from MongoDB.
    - Fix an error ("Cannot call method 'has' of null") in an oplog
      callback. #1767

* Add and improve support for minimongo operators.
  - Support `$comment`.
  - Support `obj` name in `$where`.
  - `$regex` matches actual regexps properly.
  - Improve support for `$nin`, `$ne`, `$not`.
  - Support using `{ $in: [/foo/, /bar/] }`. #1707
  - Support `{$exists: false}`.
  - Improve type-checking for selectors.
  - Support `{x: {$elemMatch: {$gt: 5}}}`.
  - Match Mongo's behavior better when there are arrays in the document.
  - Support `$near` with sort.
  - Implement updates with `{ $set: { 'a.$.b': 5 } }`.
  - Support `{$type: 4}` queries.
  - Optimize `remove({})` when observers are paused.
  - Make update-by-id constant time.
  - Allow `{$set: {'x._id': 1}}`.  #1794

* Upgraded dependencies
  - node: 0.10.25 (from 0.10.22). The workaround for specific Node
    versions from 0.7.0 is now removed; 0.10.25+ is supported.
  - jquery: 1.11.0 (from 1.8.2). See
    http://jquery.com/upgrade-guide/1.9/ for upgrade instructions.
  - jquery-waypoints: 2.0.4 (from 1.1.7). Contains
    backwards-incompatible changes.
  - source-map: 0.3.2 (from 0.3.30) #1782
  - websocket-driver: 0.3.2 (from 0.3.1)
  - http-proxy: 1.0.2 (from a pre-release fork of 1.0)
  - semver: 2.2.1 (from 2.1.0)
  - request: 2.33.0 (from 2.27.0)
  - fstream: 0.1.25 (from 0.1.24)
  - tar: 0.1.19 (from 0.1.18)
  - eachline: a fork of 2.4.0 (from 2.3.3)
  - source-map: 0.1.31 (from 0.1.30)
  - source-map-support: 0.2.5 (from 0.2.3)
  - mongo: 2.4.9 (from 2.4.8)
  - openssl in mongo: 1.0.1f (from 1.0.1e)
  - kexec: 0.2.0 (from 0.1.1)
  - less: 1.6.1 (from 1.3.3)
  - stylus: 0.42.2 (from 0.37.0)
  - nib: 1.0.2 (from 1.0.0)
  - coffeescript: 1.7.1 (from 1.6.3)

* CSS preprocessing and sourcemaps:
  - Add sourcemap support for CSS stylesheet preprocessors. Use
    sourcemaps for stylesheets compiled with LESS.
  - Improve CSS minification to deal with `@import` statements correctly.
  - Lint CSS files for invalid `@` directives.
  - Change the recommended suffix for imported LESS files from
    `.lessimport` to `.import.less`. Add `.import.styl` to allow
    `stylus` imports. `.lessimport` continues to work but is deprecated.

* Add `clientAddress` and `httpHeaders` to `this.connection` in method
  calls and publish functions.

* Hash login tokens before storing them in the database. Legacy unhashed
  tokens are upgraded to hashed tokens in the database as they are used
  in login requests.

* Change default accounts-ui styling and add more CSS classes.

* Refactor command-line tool. Add test harness and better tests. Run
  `meteor self-test --help` for info on running the tools test suite.

* Speed up application re-build in development mode by re-using file
  hash computation between file change watching code and application
  build code..

* Fix issues with documents containing a key named `length` with a
  numeric value. Underscore treated these as arrays instead of objects,
  leading to exceptions when . Patch Underscore to not treat plain
  objects (`x.constructor === Object`) with numeric `length` fields as
  arrays. #594 #1737

* Deprecate `Accounts.loginServiceConfiguration` in favor of
  `ServiceConfiguration.configurations`, exported by the
  `service-configuration` package. `Accounts.loginServiceConfiguration`
  is maintained for backwards-compatibility, but it is defined in a
  `Meteor.startup` block and so cannot be used from top-level code.

* Cursors with a field specifier containing `{_id: 0}` can no longer be
  used with `observeChanges` or `observe`. This includes the implicit
  calls to these functions that are done when returning a cursor from a
  publish function or using `{{#each}}`.

* Transform functions must return objects and may not change the `_id`
  field, though they may leave it out.

* Remove broken IE7 support from the `localstorage` package. Meteor
  accounts logins no longer persist in IE7.

* Fix the `localstorage` package when used with Safari in private
  browsing mode. This fixes a problem with login token storage and
  account login. #1291

* Types added with `EJSON.addType` now have default `clone` and `equals`
  implementations. Users may still specify `clone` or `equals` functions
  to override the default behavior.  #1745

* Add `frame-src` to `browser-policy-content` and account for
  cross-browser CSP disparities.

* Deprecate `Oauth.initiateLogin` in favor of `Oauth.showPopup`.

* Add `WebApp.rawConnectHandlers` for adding connect handlers that run
  before any other Meteor handlers, except `connect.compress()`. Raw
  connect handlers see the URL's full path (even if ROOT_URL contains a
  non-empty path) and they run before static assets are served.

* Add `Accounts.connection` to allow using Meteor accounts packages with
  a non-default DDP connection.

* Detect and reload if minified CSS files fail to load at startup. This
  prevents the application from running unstyled if the page load occurs
  while the server is switching versions.

* Allow Npm.depends to specify any http or https URL containing a full
  40-hex-digit SHA.  #1686

* Add `retry` package for connection retry with exponential backoff.

* Pass `update` and `remove` return values correctly when using
  collections validated with `allow` and `deny` rules. #1759

* If you're using Deps on the server, computations and invalidation
  functions are not allowed to yield. Throw an error instead of behaving
  unpredictably.

* Fix namespacing in coffeescript files added to a package with the
  `bare: true` option. #1668

* Fix races when calling login and/or logoutOtherClients from multiple
  tabs. #1616

* Include oauth_verifier as a header rather than a parameter in
  the `oauth1` package. #1825

* Fix `force-ssl` to allow local development with `meteor run` in IPv6
  environments. #1751`

* Allow cursors on named local collections to be returned from a publish
  function in an array.  #1820

* Fix build failure caused by a directory in `programs/` without a
  package.js file.

* Do a better job of handling shrinkwrap files when an npm module
  depends on something that isn't a semver. #1684

* Fix failures updating npm dependencies when a node_modules directory
  exists above the project directory.  #1761

* Preserve permissions (eg, executable bit) on npm files.  #1808

* SockJS tweak to support relative base URLs.

* Don't leak sockets on error in dev-mode proxy.

* Clone arguments to `added` and `changed` methods in publish
  functions. This allows callers to reuse objects and prevents already
  published data from changing after the fact.  #1750

* Ensure springboarding to a different meteor tools version always uses
  `exec` to run the old version. This simplifies process management for
  wrapper scripts.

Patches contributed by GitHub users DenisGorbachev, EOT, OyoKooN, awwx,
dandv, icellan, jfhamlin, marcandre, michaelbishop, mitar, mizzao,
mquandalle, paulswartz, rdickert, rzymek, timhaines, and yeputons.


## v0.7.0.1, 2013-Dec-20

* Two fixes to `meteor run` Mongo startup bugs that could lead to hangs with the
  message "Initializing mongo database... this may take a moment.".  #1696

* Apply the Node patch to 0.10.24 as well (see the 0.7.0 section for details).

* Fix gratuitous IE7 incompatibility.  #1690


## v0.7.0, 2013-Dec-17

This version of Meteor contains a patch for a bug in Node 0.10 which
most commonly affects websockets. The patch is against Node version
0.10.22 and 0.10.23. We strongly recommend using one of these precise
versions of Node in production so that the patch will be applied. If you
use a newer version of Node with this version of Meteor, Meteor will not
apply the patch and will instead disable websockets.

* Rework how Meteor gets realtime database updates from MongoDB. Meteor
  now reads the MongoDB "oplog" -- a special collection that records all
  the write operations as they are applied to your database. This means
  changes to the database are instantly noticed and reflected in Meteor,
  whether they originated from Meteor or from an external database
  client. Oplog tailing is automatically enabled in development mode
  with `meteor run`, and can be enabled in production with the
  `MONGO_OPLOG_URL` environment variable. Currently the only supported
  selectors are equality checks; `$`-operators, `limit` and `skip`
  queries fall back to the original poll-and-diff algorithm. See
  https://github.com/meteor/meteor/wiki/Oplog-Observe-Driver
  for details.

* Add `Meteor.onConnection` and add `this.connection` to method
  invocations and publish functions. These can be used to store data
  associated with individual clients between subscriptions and method
  calls. See http://docs.meteor.com/#meteor_onconnection for details. #1611

* Bundler failures cause non-zero exit code in `meteor run`.  #1515

* Fix error when publish function callbacks are called during session shutdown.

* Rework hot code push. The new `autoupdate` package drives automatic
  reloads on update using standard DDP messages instead of a hardcoded
  message at DDP startup. Now the hot code push only triggers when
  client code changes; server-only code changes will not cause the page
  to reload.

* New `facts` package publishes internal statistics about Meteor.

* Add an explicit check that publish functions return a cursor, an array
  of cursors, or a falsey value. This is a safety check to to prevent
  users from accidentally returning Collection.findOne() or some other
  value and expecting it to be published.

* Implement `$each`, `$sort`, and `$slice` options for minimongo's `$push`
  modifier.  #1492

* Introduce `--raw-logs` option to `meteor run` to disable log
  coloring and timestamps.

* Add `WebAppInternals.setBundledJsCssPrefix()` to control where the
  client loads bundled JavaScript and CSS files. This allows serving
  files from a CDN to decrease page load times and reduce server load.

* Attempt to exit cleanly on `SIGHUP`. Stop accepting incoming
  connections, kill DDP connections, and finish all outstanding requests
  for static assets.

* In the HTTP server, only keep sockets with no active HTTP requests alive for 5
  seconds.

* Fix handling of `fields` option in minimongo when only `_id` is present. #1651

* Fix issue where setting `process.env.MAIL_URL` in app code would not
  alter where mail was sent. This was a regression in 0.6.6 from 0.6.5. #1649

* Use stderr instead of stdout (for easier automation in shell scripts) when
  prompting for passwords and when downloading the dev bundle. #1600

* Ensure more downtime during file watching.  #1506

* Fix `meteor run` with settings files containing non-ASCII characters.  #1497

* Support `EJSON.clone` for `Meteor.Error`. As a result, they are properly
  stringified in DDP even if thrown through a `Future`.  #1482

* Fix passing `transform: null` option to `collection.allow()` to disable
  transformation in validators.  #1659

* Fix livedata error on `this.removed` during session shutdown. #1540 #1553

* Fix incompatibility with Phusion Passenger by removing an unused line. #1613

* Ensure install script creates /usr/local on machines where it does not
  exist (eg. fresh install of OSX Mavericks).

* Set x-forwarded-* headers in `meteor run`.

* Clean up package dirs containing only ".build".

* Check for matching hostname before doing end-of-oauth redirect.

* Only count files that actually go in the cache towards the `appcache`
  size check. #1653.

* Increase the maximum size spiderable will return for a page from 200kB
  to 5MB.

* Upgraded dependencies:
  * SockJS server from 0.3.7 to 0.3.8, including new faye-websocket module.
  * Node from 0.10.21 to 0.10.22
  * MongoDB from 2.4.6 to 2.4.8
  * clean-css from 1.1.2 to 2.0.2
  * uglify-js from a fork of 2.4.0 to 2.4.7
  * handlebars npm module no longer available outside of handlebars package

Patches contributed by GitHub users AlexeyMK, awwx, dandv, DenisGorbachev,
emgee3, FooBarWidget, mitar, mcbain, rzymek, and sdarnell.


## v0.6.6.3, 2013-Nov-04

* Fix error when publish function callbacks are called during session
  shutdown.  #1540 #1553

* Improve `meteor run` CPU usage in projects with many
  directories.  #1506


## v0.6.6.2, 2013-Oct-21

* Upgrade Node from 0.10.20 to 0.10.21 (security update).


## v0.6.6.1, 2013-Oct-12

* Fix file watching on OSX. Work around Node issue #6251 by not using
  fs.watch. #1483


## v0.6.6, 2013-Oct-10


#### Security

* Add `browser-policy` package for configuring and sending
  Content-Security-Policy and X-Frame-Options HTTP headers.
  [See the docs](http://docs.meteor.com/#browserpolicy) for more.

* Use cryptographically strong pseudorandom number generators when available.

#### MongoDB

* Add upsert support. `Collection.update` now supports the `{upsert:
  true}` option. Additionally, add a `Collection.upsert` method which
  returns the newly inserted object id if applicable.

* `update` and `remove` now return the number of documents affected.  #1046

* `$near` operator for `2d` and `2dsphere` indices.

* The `fields` option to the collection methods `find` and `findOne` now works
  on the client as well.  (Operators such as `$elemMatch` and `$` are not yet
  supported in `fields` projections.) #1287

* Pass an index and the cursor itself to the callbacks in `cursor.forEach` and
  `cursor.map`, just like the corresponding `Array` methods.  #63

* Support `c.find(query, {limit: N}).count()` on the client.  #654

* Improve behavior of `$ne`, `$nin`, and `$not` selectors with objects containing
  arrays.  #1451

* Fix various bugs if you had two documents with the same _id field in
  String and ObjectID form.

#### Accounts

* [Behavior Change] Expire login tokens periodically. Defaults to 90
  days. Use `Accounts.config({loginExpirationInDays: null})` to disable
  token expiration.

* [Behavior Change] Write dates generated by Meteor Accounts to Mongo as
  Date instead of number; existing data can be converted by passing it
  through `new Date()`. #1228

* Log out and close connections for users if they are deleted from the
  database.

* Add Meteor.logoutOtherClients() for logging out other connections
  logged in as the current user.

* `restrictCreationByEmailDomain` option in `Accounts.config` to restrict new
  users to emails of specific domain (eg. only users with @meteor.com emails) or
  a custom validator. #1332

* Support OAuth1 services that require request token secrets as well as
  authentication token secrets.  #1253

* Warn if `Accounts.config` is only called on the client.  #828

* Fix bug where callbacks to login functions could be called multiple
  times when the client reconnects.

#### DDP

* Fix infinite loop if a client disconnects while a long yielding method is
  running.

* Unfinished code to support DDP session resumption has been removed. Meteor
  servers now stop processing messages from clients and reclaim memory
  associated with them as soon as they are disconnected instead of a few minutes
  later.

#### Tools

* The pre-0.6.5 `Package.register_extension` API has been removed. Use
  `Package._transitional_registerBuildPlugin` instead, which was introduced in
  0.6.5. (A bug prevented the 0.6.5 reimplementation of `register_extension`
  from working properly anyway.)

* Support using an HTTP proxy in the `meteor` command line tool. This
  allows the `update`, `deploy`, `logs`, and `mongo` commands to work
  behind a proxy. Use the standard `http_proxy` environment variable to
  specify your proxy endpoint.  #429, #689, #1338

* Build Linux binaries on an older Linux machine. Meteor now supports
  running on Linux machines with glibc 2.9 or newer (Ubuntu 10.04+, RHEL
  and CentOS 6+, Fedora 10+, Debian 6+). Improve error message when running
  on Linux with unsupported glibc, and include Mongo stderr if it fails
  to start.

* Install NPM modules with `--force` to avoid corrupted local caches.

* Rebuild NPM modules in packages when upgrading to a version of Meteor that
  uses a different version of Node.

* Disable the Mongo http interface. This lets you run meteor on two ports
  differing by 1000 at the same time.

#### Misc

* [Known issue] Breaks support for pre-release OSX 10.9 'Mavericks'.
  Will be addressed shortly. See issues:
  https://github.com/joyent/node/issues/6251
  https://github.com/joyent/node/issues/6296

* `EJSON.stringify` now takes options:
  - `canonical` causes objects keys to be stringified in sorted order
  - `indent` allows formatting control over the EJSON stringification

* EJSON now supports `Infinity`, `-Infinity` and `NaN`.

* Check that the argument to `EJSON.parse` is a string.  #1401

* Better error from functions that use `Meteor._wrapAsync` (eg collection write
  methods and `HTTP` methods) and in DDP server message processing.  #1387

* Support `appcache` on Chrome for iOS.

* Support literate CoffeeScript files with the extension `.coffee.md` (in
  addition to the already-supported `.litcoffee` extension). #1407

* Make `madewith` package work again (broken in 0.6.5).  #1448

* Better error when passing a string to `{{#each}}`. #722

* Add support for JSESSIONID cookies for sticky sessions. Set the
  `USE_JSESSIONID` environment variable to enable placing a JSESSIONID
  cookie on sockjs requests.

* Simplify the static analysis used to detect package-scope variables.

* Upgraded dependencies:
  * Node from 0.8.24 to 0.10.20
  * MongoDB from 2.4.4 to 2.4.6
  * MongoDB driver from 1.3.17 to 1.3.19
  * http-proxy from 0.10.1 to a pre-release of 1.0.0
  * stylus from 0.30.1 to 0.37.0
  * nib from 0.8.2 to 1.0.0
  * optimist from 0.3.5 to 0.6.0
  * semver from 1.1.0 to 2.1.0
  * request from 2.12.0 to 2.27.0
  * keypress from 0.1.0 to 0.2.1
  * underscore from 1.5.1 to 1.5.2
  * fstream from 0.1.21 to 0.1.24
  * tar from 0.1.14 to 0.1.18
  * source-map from 0.1.26 to 0.1.30
  * source-map-support from a fork of 0.1.8 to 0.2.3
  * escope from a fork of 0.0.15 to 1.0.0
  * estraverse from 1.1.2-1 to 1.3.1
  * simplesmtp from 0.1.25 to 0.3.10
  * stream-buffers from 0.2.3 to 0.2.5
  * websocket from 1.0.7 to 1.0.8
  * cli-color from 0.2.2 to 0.2.3
  * clean-css from 1.0.11 to 1.1.2
  * UglifyJS2 from a fork of 2.3.6 to a different fork of 2.4.0
  * connect from 2.7.10 to 2.9.0
  * send from 0.1.0 to 0.1.4
  * useragent from 2.0.1 to 2.0.7
  * replaced byline with eachline 2.3.3

Patches contributed by GitHub users ansman, awwx, codeinthehole, jacott,
Maxhodges, meawoppl, mitar, mizzao, mquandalle, nathan-muir, RobertLowe, ryw,
sdarnell, and timhaines.


## v0.6.5.3, 2014-Dec-09 (backport)

* Fix a security issue in allow/deny rules that could result in data
  loss. If your app uses allow/deny rules, or uses packages that use
  allow/deny rules, we recommend that you update immediately.
  Backport from 1.0.1.


## v0.6.5.2, 2013-Oct-21

* Upgrade Node from 0.8.24 to 0.8.26 (security patch)


## v0.6.5.1, 2013-Aug-28

* Fix syntax errors on lines that end with a backslash. #1326

* Fix serving static files with special characters in their name. #1339

* Upgrade `esprima` JavaScript parser to fix bug parsing complex regexps.

* Export `Spiderable` from `spiderable` package to allow users to set
  `Spiderable.userAgentRegExps` to control what user agents are treated
  as spiders.

* Add EJSON to standard-app-packages. #1343

* Fix bug in d3 tab character parsing.

* Fix regression when using Mongo ObjectIDs in Spark templates.


## v0.6.5, 2013-Aug-14

* New package system with package compiler and linker:

  * Each package now has it own namespace for variable
    declarations. Global variables used in a package are limited to
    package scope.

  * Packages must explicitly declare which symbols they export with
    `api.export` in `package.js`.

  * Apps and packages only see the exported symbols from packages they
    explicitly use. For example, if your app uses package A which in
    turn depends on package B, only package A's symbols will be
    available in the app.

  * Package names can only contain alphanumeric characters, dashes, and
    dots. Packages with spaces and underscores must be renamed.

  * Remove hardcoded list of required packages. New default
    `standard-app-packages` package adds dependencies on the core Meteor
    stack. This package can be removed to make an app with only parts of
    the Meteor stack. `standard-app-packages` will be automatically
    added to a project when it is updated to Meteor 0.6.5.

  * Custom app packages in the `packages` directory are no longer
    automatically used. They must be explicitly added to the app with
    `meteor add <packagename>`. To help with the transition, all
    packages in the `packages` directory will be automatically added to
    the project when it is updated to Meteor 0.6.5.

  * New "unipackage" on-disk format for built packages. Compiled packages are
    cached and rebuilt only when their source or dependencies change.

  * Add "unordered" and "weak" package dependency modes to allow
    circular package dependencies and conditional code inclusion.

  * New API (`_transitional_registerBuildPlugin`) for declaring
    compilers, preprocessors, and file extension handlers. These new
    build plugins are full compilation targets in their own right, and
    have their own namespace, source files, NPM requirements, and package
    dependencies. The old `register_extension` API is deprecated. Please
    note that the `package.js` format and especially
    `_transitional_registerBuildPlugin` are not frozen interfaces and
    are subject to change in future releases.

  * Add `api.imply`, which allows one package to "imply" another. If
    package A implies package B, then anything that depends on package
    A automatically depends on package B as well (and receives package
    B's imports). This is useful for creating umbrella packages
    (`standard-app-packages`) or sometimes for factoring common code
    out of related packages (`accounts-base`).

* Move HTTP serving out of the server bootstrap and into the `webapp`
  package. This allows building Meteor apps that are not web servers
  (eg. command line tools, DDP clients, etc.). Connect middlewares can
  now be registered on the new `WebApp.connectHandlers` instead of the
  old `__meteor_bootstrap__.app`.

* The entire Meteor build process now has first-class source map
  support. A source map is maintained for every source file as it
  passes through the build pipeline. Currently, the source maps are
  only served in development mode. Not all web browsers support source
  maps yet and for those that do, you may have to turn on an option to
  enable them. Source maps will always be used when reporting
  exceptions on the server.

* Update the `coffeescript` package to generate source maps.

* Add new `Assets` API and `private` subdirectory for including and
  accessing static assets on the server. http://docs.meteor.com/#assets

* Add `Meteor.disconnect`. Call this to disconnect from the
  server and stop all live data updates. #1151

* Add `Match.Integer` to `check` for 32-bit signed integers.

* `Meteor.connect` has been renamed to `DDP.connect` and is now fully
  supported on the server. Server-to-server DDP connections use
  websockets, and can be used for both method calls and subscriptions.

* Rename `Meteor.default_connection` to `Meteor.connection` and
  `Meteor.default_server` to `Meteor.server`.

* Rename `Meteor.http` to `HTTP`.

* `ROOT_URL` may now have a path part. This allows serving multiple
  Meteor apps on the same domain.

* Support creating named unmanaged collections with
  `new Meteor.Collection("name", {connection: null})`.

* New `Log` function in the `logging` package which prints with
  timestamps, color, filenames and linenumbers.

* Include http response in errors from oauth providers. #1246

* The `observe` callback `movedTo` now has a fourth argument `before`.

* Move NPM control files for packages from `.npm` to
  `.npm/package`. This is to allow build plugins such as `coffeescript`
  to depend on NPM packages. Also, when removing the last NPM
  dependency, clean up the `.npm` dir.

* Remove deprecated `Meteor.is_client` and `Meteor.is_server` variables.

* Implement "meteor bundle --debug" #748

* Add `forceApprovalPrompt` option to `Meteor.loginWithGoogle`. #1226

* Make server-side Mongo `insert`s, `update`s, and `remove`s run
  asynchronously when a callback is passed.

* Improve memory usage when calling `findOne()` on the server.

* Delete login tokens from server when user logs out.

* Rename package compatibility mode option to `add_files` from `raw` to
  `bare`.

* Fix Mongo selectors of the form: {$regex: /foo/}.

* Fix Spark memory leak.  #1157

* Fix EPIPEs during dev mode hot code reload.

* Fix bug where we would never quiesce if we tried to revive subs that errored
  out (5e7138d)

* Fix bug where `this.fieldname` in handlebars template might refer to a
  helper instead of a property of the current data context. #1143

* Fix submit events on IE8. #1191

* Handle `Meteor.loginWithX` being called with a callback but no options. #1181

* Work around a Chrome bug where hitting reload could cause a tab to
  lose the DDP connection and never recover. #1244

* Upgraded dependencies:
  * Node from 0.8.18 to 0.8.24
  * MongoDB from 2.4.3 to 2.4.4, now with SSL support
  * CleanCSS from 0.8.3 to 1.0.11
  * Underscore from 1.4.4 to 1.5.1
  * Fibers from 1.0.0 to 1.0.1
  * MongoDB Driver from 1.3.7 to 1.3.17

Patches contributed by GitHub users btipling, mizzao, timhaines and zol.


## v0.6.4.1, 2013-Jul-19

* Update mongodb driver to use version 0.2.1 of the bson module.


## v0.6.4, 2013-Jun-10

* Separate OAuth flow logic from Accounts into separate packages. The
  `facebook`, `github`, `google`, `meetup`, `twitter`, and `weibo`
  packages can be used to perform an OAuth exchange without creating an
  account and logging in.  #1024

* If you set the `DISABLE_WEBSOCKETS` environment variable, browsers will not
  attempt to connect to your app using Websockets. Use this if you know your
  server environment does not properly proxy Websockets to reduce connection
  startup time.

* Make `Meteor.defer` work in an inactive tab in iOS.  #1023

* Allow new `Random` instances to be constructed with specified seed. This
  can be used to create repeatable test cases for code that picks random
  values.  #1033

* Fix CoffeeScript error reporting to include source file and line
  number again.  #1052

* Fix Mongo queries which nested JavaScript RegExp objects inside `$or`.  #1089

* Upgraded dependencies:
  * Underscore from 1.4.2 to 1.4.4  #776
  * http-proxy from 0.8.5 to 0.10.1  #513
  * connect from 1.9.2 to 2.7.10
  * Node mongodb client from 1.2.13 to 1.3.7  #1060

Patches contributed by GitHub users awwx, johnston, and timhaines.


## v0.6.3, 2013-May-15

* Add new `check` package for ensuring that a value matches a required
  type and structure. This is used to validate untrusted input from the
  client. See http://docs.meteor.com/#match for details.

* Use Websockets by default on supported browsers. This reduces latency
  and eliminates the constant network spinner on iOS devices.

* With `autopublish` on, publish many useful fields on `Meteor.users`.

* Files in the `client/compatibility/` subdirectory of a Meteor app do
  not get wrapped in a new variable scope. This is useful for
  third-party libraries which expect `var` statements at the outermost
  level to be global.

* Add synthetic `tap` event for use on touch enabled devices. This is a
  replacement for `click` that fires immediately.

* When using the `http` package synchronously on the server, errors
  are thrown rather than passed in `result.error`

* The `manager` option to the `Meteor.Collection` constructor is now called
  `connection`. The old name still works for now.  #987

* The `localstorage-polyfill` smart package has been replaced by a
  `localstorage` package, which defines a `Meteor._localStorage` API instead of
  trying to replace the DOM `window.localStorage` facility. (Now, apps can use
  the existence of `window.localStorage` to detect if the full localStorage API
  is supported.)  #979

* Upgrade MongoDB from 2.2.1 to 2.4.3.

* Upgrade CoffeeScript from 1.5.0 to 1.6.2.  #972

* Faster reconnects when regaining connectivity.  #696

* `Email.send` has a new `headers` option to set arbitrary headers.  #963

* Cursor transform functions on the server no longer are required to return
  objects with correct `_id` fields.  #974

* Rework `observe()` callback ordering in minimongo to improve fiber
  safety on the server. This makes subscriptions on server to server DDP
  more usable.

* Use binary search in minimongo when updating ordered queries.  #969

* Fix EJSON base64 decoding bug.  #1001

* Support `appcache` on Chromium.  #958

Patches contributed by GitHub users awwx, jagill, spang, and timhaines.


## v0.6.2.1, 2013-Apr-24

* When authenticating with GitHub, include a user agent string. This
  unbreaks "Sign in with GitHub"

Patch contributed by GitHub user pmark.


## v0.6.2, 2013-Apr-16

* Better error reporting:
  * Capture real stack traces for `Meteor.Error`.
  * Report better errors with misconfigured OAuth services.

* Add per-package upgrade notices to `meteor update`.

* Experimental server-to-server DDP support: `Meteor.connect` on the
  server will connect to a remote DDP endpoint via WebSockets. Method
  calls should work fine, but subscriptions and minimongo on the server
  are still a work in progress.

* Upgrade d3 from 2.x to 3.1.4. See
  https://github.com/mbostock/d3/wiki/Upgrading-to-3.0 for compatibility notes.

* Allow CoffeeScript to set global variables when using `use strict`. #933

* Return the inserted documented ID from `LocalCollection.insert`. #908

* Add Weibo token expiration time to `services.weibo.expiresAt`.

* `Spiderable.userAgentRegExps` can now be modified to change what user agents
  are treated as spiders by the `spiderable` package.

* Prevent observe callbacks from affecting the arguments to identical
  observes. #855

* Fix meteor command line tool when run from a home directory with
  spaces in its name. If you previously installed meteor release 0.6.0
  or 0.6.1 you'll need to uninstall and reinstall meteor to support
  users with spaces in their usernames (see
  https://github.com/meteor/meteor/blob/master/README.md#uninstalling-meteor)

Patches contributed by GitHub users andreas-karlsson, awwx, jacott,
joshuaconner, and timhaines.


## v0.6.1, 2013-Apr-08

* Correct NPM behavior in packages in case there is a `node_modules` directory
  somewhere above the app directory. #927

* Small bug fix in the low-level `routepolicy` package.

Patches contributed by GitHub users andreas-karlsson and awwx.


## v0.6.0, 2013-Apr-04

* Meteor has a brand new distribution system! In this new system, code-named
  Engine, packages are downloaded individually and on demand. All of the
  packages in each official Meteor release are prefetched and cached so you can
  still use Meteor while offline. You can have multiple releases of Meteor
  installed simultaneously; apps are pinned to specific Meteor releases.
  All `meteor` commands accept a `--release` argument to specify which release
  to use; `meteor update` changes what release the app is pinned to.
  Inside an app, the name of the release is available at `Meteor.release`.
  When running Meteor directly from a git checkout, the release is ignored.

* Variables declared with `var` at the outermost level of a JavaScript
  source file are now private to that file. Remove the `var` to share
  a value between files.

* Meteor now supports any x86 (32- or 64-bit) Linux system, not just those which
  use Debian or RedHat package management.

* Apps may contain packages inside a top-level directory named `packages`.

* Packages may depend on [NPM modules](https://npmjs.org), using the new
  `Npm.depends` directive in their `package.js` file. (Note: if the NPM module
  has architecture-specific binary components, bundles built with `meteor
  bundle` or `meteor deploy` will contain the components as built for the
  developer's platform and may not run on other platforms.)

* Meteor's internal package tests (as well as tests you add to your app's
  packages with the unsupported `Tinytest` framework) are now run with the new
  command `meteor test-packages`.

* `{{#each}}` helper can now iterate over falsey values without throwing an
  exception. #815, #801

* `{{#with}}` helper now only includes its block if its argument is not falsey,
  and runs an `{{else}}` block if provided if the argument is falsey. #770, #866

* Twitter login now stores `profile_image_url` and `profile_image_url_https`
  attributes in the `user.services.twitter` namespace. #788

* Allow packages to register file extensions with dots in the filename.

* When calling `this.changed` in a publish function, it is no longer an error to
  clear a field which was never set. #850

* Deps API
  * Add `dep.depend()`, deprecate `Deps.depend(dep)` and
    `dep.addDependent()`.
  * If first run of `Deps.autorun` throws an exception, stop it and don't
    rerun.  This prevents a Spark exception when template rendering fails
    ("Can't call 'firstNode' of undefined").
  * If an exception is thrown during `Deps.flush` with no stack, the
    message is logged instead. #822

* When connecting to MongoDB, use the JavaScript BSON parser unless specifically
  requested in `MONGO_URL`; the native BSON parser sometimes segfaults. (Meteor
  only started using the native parser in 0.5.8.)

* Calls to the `update` collection function in untrusted code may only use a
  whitelisted list of modifier operators.

Patches contributed by GitHub users awwx, blackcoat, cmather, estark37,
mquandalle, Primigenus, raix, reustle, and timhaines.


## v0.5.9, 2013-Mar-14

* Fix regression in 0.5.8 that prevented users from editing their own
  profile. #809

* Fix regression in 0.5.8 where `Meteor.loggingIn()` would not update
  reactively. #811


## v0.5.8, 2013-Mar-13

* Calls to the `update` and `remove` collection functions in untrusted code may
  no longer use arbitrary selectors. You must specify a single document ID when
  invoking these functions from the client (other than in a method stub).

  You may still use other selectors when calling `update` and `remove` on the
  server and from client method stubs, so you can replace calls that are no
  longer supported (eg, in event handlers) with custom method calls.

  The corresponding `update` and `remove` callbacks passed to `allow` and `deny`
  now take a single document instead of an array.

* Add new `appcache` package. Add this package to your project to speed
  up page load and make hot code reload smoother using the HTML5
  AppCache API. See http://docs.meteor.com/#appcache for details.

* Rewrite reactivity library. `Meteor.deps` is now `Deps` and has a new
  API. `Meteor.autorun` and `Meteor.flush` are now called `Deps.autorun` and
  `Deps.flush` (the old names still work for now). The other names under
  `Meteor.deps` such as `Context` no longer exist. The new API is documented at
  http://docs.meteor.com/#deps

* You can now provide a `transform` option to collections, which is a
  function that documents coming out of that collection are passed
  through. `find`, `findOne`, `allow`, and `deny` now take `transform` options,
  which may override the Collection's `transform`.  Specifying a `transform`
  of `null` causes you to receive the documents unmodified.

* Publish functions may now return an array of cursors to publish. Currently,
  the cursors must all be from different collections. #716

* User documents have id's when `onCreateUser` and `validateNewUser` hooks run.

* Encode and store custom EJSON types in MongoDB.

* Support literate CoffeeScript files with the extension `.litcoffee`. #766

* Add new login service provider for Meetup.com in `accounts-meetup` package.

* If you call `observe` or `observeChanges` on a cursor created with the
  `reactive: false` option, it now only calls initial add callbacks and
  does not continue watching the query. #771

* In an event handler, if the data context is falsey, default it to `{}`
  rather than to the global object. #777

* Allow specifying multiple event handlers for the same selector. #753

* Revert caching header change from 0.5.5. This fixes image flicker on redraw.

* Stop making `Session` available on the server; it's not useful there. #751

* Force URLs in stack traces in browser consoles to be hyperlinks. #725

* Suppress spurious `changed` callbacks with empty `fields` from
  `Cursor.observeChanges`.

* Fix logic bug in template branch matching. #724

* Make `spiderable` user-agent test case insensitive. #721

* Fix several bugs in EJSON type support:
  * Fix `{$type: 5}` selectors for binary values on browsers that do
    not support `Uint8Array`.
  * Fix EJSON equality on falsey values.
  * Fix for returning a scalar EJSON type from a method. #731

* Upgraded dependencies:
  * mongodb driver to version 1.2.13 (from 0.1.11)
  * mime module removed (it was unused)


Patches contributed by GitHub users awwx, cmather, graemian, jagill,
jmhredsox, kevinxucs, krizka, mitar, raix, and rasmuserik.


## v0.5.7, 2013-Feb-21

* The DDP wire protocol has been redesigned.

  * The handshake message is now versioned. This breaks backwards
    compatibility between sites with `Meteor.connect()`. Older meteor
    apps can not talk to new apps and vice versa. This includes the
    `madewith` package, apps using `madewith` must upgrade.

  * New [EJSON](http://docs.meteor.com/#ejson) package allows you to use
    Dates, Mongo ObjectIDs, and binary data in your collections and
    Session variables.  You can also add your own custom datatypes.

  * Meteor now correctly represents empty documents in Collections.

  * There is an informal specification in `packages/livedata/DDP.md`.


* Breaking API changes

  * Changed the API for `observe`.  Observing with `added`, `changed`
    and `removed` callbacks is now unordered; for ordering information
    use `addedAt`, `changedAt`, `removedAt`, and `movedTo`. Full
    documentation is in the [`observe` docs](http://docs.meteor.com/#observe).
    All callers of `observe` need to be updated.

  * Changed the API for publish functions that do not return a cursor
    (ie functions that call `this.set` and `this.unset`). See the
    [`publish` docs](http://docs.meteor.com/#meteor_publish) for the new
    API.


* New Features

  * Added new [`observeChanges`](http://docs.meteor.com/#observe_changes)
    API for keeping track of the contents of a cursor more efficiently.

  * There is a new reactive function on subscription handles: `ready()`
    returns true when the subscription has received all of its initial
    documents.

  * Added `Session.setDefault(key, value)` so you can easily provide
    initial values for session variables that will not be clobbered on
    hot code push.

  * You can specify that a collection should use MongoDB ObjectIDs as
    its `_id` fields for inserts instead of strings. This allows you to
    use Meteor with existing MongoDB databases that have ObjectID
    `_id`s. If you do this, you must use `EJSON.equals()` for comparing
    equality instead of `===`. See http://docs.meteor.com/#meteor_collection.

  * New [`random` package](http://docs.meteor.com/#random) provides
    several functions for generating random values. The new
    `Random.id()` function is used to provide shorter string IDs for
    MongoDB documents. `Meteor.uuid()` is deprecated.

  * `Meteor.status()` can return the status `failed` if DDP version
    negotiation fails.


* Major Performance Enhancements

  * Rewrote subscription duplication detection logic to use a more
    efficient algorithm. This significantly reduces CPU usage on the
    server during initial page load and when dealing with large amounts
    of data.

  * Reduced unnecessary MongoDB re-polling of live queries. Meteor no
    longer polls for changes on queries that specify `_id` when
    updates for a different specific `_id` are processed. This
    drastically improves performance when dealing with many
    subscriptions and updates to individual objects, such as those
    generated by the `accounts-base` package on the `Meteor.users`
    collection.


* Upgraded UglifyJS2 to version 2.2.5


Patches contributed by GitHub users awwx and michaelglenadams.


## v0.5.6, 2013-Feb-15

* Fix 0.5.5 regression: Minimongo selectors matching subdocuments under arrays
  did not work correctly.

* Some Bootstrap icons should have appeared white.

Patches contributed by GitHub user benjaminchelli.

## v0.5.5, 2013-Feb-13

* Deprecate `Meteor.autosubscribe`. `Meteor.subscribe` now works within
  `Meteor.autorun`.

* Allow access to `Meteor.settings.public` on the client. If the JSON
  file you gave to `meteor --settings` includes a field called `public`,
  that field will be available on the client as well as the server.

* `@import` works in `less`. Use the `.lessimport` file extension to
  make a less file that is ignored by preprocessor so as to avoid double
  processing. #203

* Upgrade Fibers to version 1.0.0. The `Fiber` and `Future` symbols are
  no longer exposed globally. To use fibers directly you can use:
   `var Fiber = __meteor_bootstrap__.require('fibers');` and
   `var Future = __meteor_bootstrap__.require('fibers/future');`

* Call version 1.1 of the Twitter API when authenticating with
  OAuth. `accounts-twitter` users have until March 5th, 2013 to
  upgrade before Twitter disables the old API. #527

* Treat Twitter ids as strings, not numbers, as recommended by
  Twitter. #629

* You can now specify the `_id` field of a document passed to `insert`.
  Meteor still auto-generates `_id` if it is not present.

* Expose an `invalidated` flag on `Meteor.deps.Context`.

* Populate user record with additional data from Facebook and Google. #664

* Add Facebook token expiration time to `services.facebook.expiresAt`. #576

* Allow piping a password to `meteor deploy` on `stdin`. #623

* Correctly type cast arguments to handlebars helper. #617

* Fix leaked global `userId` symbol.

* Terminate `phantomjs` properly on error when using the `spiderable`
  package. #571

* Stop serving non-cachable files with caching headers. #631

* Fix race condition if server restarted between page load and initial
  DDP connection. #653

* Resolve issue where login methods sometimes blocked future methods. #555

* Fix `Meteor.http` parsing of JSON responses on Firefox. #553

* Minimongo no longer uses `eval`. #480

* Serve 404 for `/app.manifest`. This allows experimenting with the
  upcoming `appcache` smart package. #628

* Upgraded many dependencies, including:
  * node.js to version 0.8.18
  * jquery-layout to version 1.3.0RC
  * Twitter Bootstrap to version 2.3.0
  * Less to version 1.3.3
  * Uglify to version 2.2.3
  * useragent to version 2.0.1

Patches contributed by GitHub users awwx, bminer, bramp, crunchie84,
danawoodman, dbimmler, Ed-von-Schleck, geoffd123, jperl, kevee,
milesmatthias, Primigenus, raix, timhaines, and xenolf.


## v0.5.4, 2013-Jan-08

* Fix 0.5.3 regression: `meteor run` could fail on OSX 10.8 if environment
  variables such as `DYLD_LIBRARY_PATH` are set.


## v0.5.3, 2013-Jan-07

* Add `--settings` argument to `meteor deploy` and `meteor run`. This
  allows you to specify deployment-specific information made available
  to server code in the variable `Meteor.settings`.

* Support unlimited open tabs in a single browser. Work around the
  browser per-hostname connection limit by using randomized hostnames
  for deployed apps. #131

* minimongo improvements:
  * Allow observing cursors with `skip` or `limit`.  #528
  * Allow sorting on `dotted.sub.keys`.  #533
  * Allow querying specific array elements (`foo.1.bar`).
  * `$and`, `$or`, and `$nor` no longer accept empty arrays (for consistency
    with Mongo)

* Re-rendering a template with Spark no longer reverts changes made by
  users to a `preserve`d form element. Instead, the newly rendered value
  is only applied if it is different from the previously rendered value.
  Additionally, <INPUT> elements with type other than TEXT can now have
  reactive values (eg, the labels on submit buttons can now be
  reactive).  #510 #514 #523 #537 #558

* Support JavaScript RegExp objects in selectors in Collection write
  methods on the client, eg `myCollection.remove({foo: /bar/})`.  #346

* `meteor` command-line improvements:
  * Improve error message when mongod fails to start.
  * The `NODE_OPTIONS` environment variable can be used to pass command-line
    flags to node (eg, `--debug` or `--debug-brk` to enable the debugger).
  * Die with error if an app name is mistakenly passed to `meteor reset`.

* Add support for "offline" access tokens with Google login. #464 #525

* Don't remove `serviceData` fields from previous logins when logging in
  with an external service.

* Improve `OAuth1Binding` to allow making authenticated API calls to
  OAuth1 providers (eg Twitter).  #539

* New login providers automatically work with `{{loginButtons}}` without
  needing to edit the `accounts-ui-unstyled` package.  #572

* Use `Content-Type: application/json` by default when sending JSON data
  with `Meteor.http`.

* Improvements to `jsparse`: hex literals, keywords as property names, ES5 line
  continuations, trailing commas in object literals, line numbers in error
  messages, decimal literals starting with `.`, regex character classes with
  slashes.

* Spark improvements:
  * Improve rendering of <SELECT> elements on IE.  #496
  * Don't lose nested data contexts in IE9/10 after two seconds.  #458
  * Don't print a stack trace if DOM nodes are manually removed
    from the document without calling `Spark.finalize`.  #392

* Always use the `autoReconnect` flag when connecting to Mongo.  #425

* Fix server-side `observe` with no `added` callback.  #589

* Fix re-sending method calls on reconnect.  #538

* Remove deprecated `/sockjs` URL support from `Meteor.connect`.

* Avoid losing a few bits of randomness in UUID v4 creation.  #519

* Update clean-css package from 0.8.2 to 0.8.3, fixing minification of `0%`
  values in `hsl` colors.  #515

Patches contributed by GitHub users Ed-von-Schleck, egtann, jwulf, lvbreda,
martin-naumann, meawoppl, nwmartin, timhaines, and zealoushacker.


## v0.5.2, 2012-Nov-27

* Fix 0.5.1 regression: Cursor `observe` works during server startup.  #507

## v0.5.1, 2012-Nov-20

* Speed up server-side subscription handling by avoiding redundant work
  when the same Mongo query is observed multiple times concurrently (eg,
  by multiple users subscribing to the same subscription), and by using
  a simpler "unordered" algorithm.

* Meteor now waits to invoke method callbacks until all the data written by the
  method is available in the local cache. This way, method callbacks can see the
  full effects of their writes. This includes the callbacks passed to
  `Meteor.call` and `Meteor.apply`, as well as to the `Meteor.Collection`
  `insert`/`update`/`remove` methods.

  If you want to process the method's result as soon as it arrives from the
  server, even if the method's writes are not available yet, you can now specify
  an `onResultReceived` callback to `Meteor.apply`.

* Rework latency compensation to show server data changes sooner. Previously, as
  long as any method calls were in progress, Meteor would buffer all data
  changes sent from the server until all methods finished. Meteor now only
  buffers writes to documents written by client stubs, and applies the writes as
  soon as all methods that wrote that document have finished.

* `Meteor.userLoaded()` and `{{currentUserLoaded}}` have been removed.
  Previously, during the login process on the client, `Meteor.userId()` could be
  set but the document at `Meteor.user()` could be incomplete. Meteor provided
  the function `Meteor.userLoaded()` to differentiate between these states. Now,
  this in-between state does not occur: when a user logs in, `Meteor.userId()`
  only is set once `Meteor.user()` is fully loaded.

* New reactive function `Meteor.loggingIn()` and template helper
  `{{loggingIn}}`; they are true whenever some login method is in progress.
  `accounts-ui` now uses this to show an animation during login.

* The `sass` CSS preprocessor package has been removed. It was based on an
  unmaintained NPM module which did not implement recent versions of the Sass
  language and had no error handling.  Consider using the `less` or `stylus`
  packages instead.  #143

* `Meteor.setPassword` is now called `Accounts.setPassword`, matching the
  documentation and original intention.  #454

* Passing the `wait` option to `Meteor.apply` now waits for all in-progress
  method calls to finish before sending the method, instead of only guaranteeing
  that its callback occurs after the callbacks of in-progress methods.

* New function `Accounts.callLoginMethod` which should be used to call custom
  login handlers (such as those registered with
  `Accounts.registerLoginHandler`).

* The callbacks for `Meteor.loginWithToken` and `Accounts.createUser` now match
  the other login callbacks: they are called with error on error or with no
  arguments on success.

* Fix bug where method calls could be dropped during a brief disconnection. #339

* Prevent running the `meteor` command-line tool and server on unsupported Node
  versions.

* Fix Minimongo query bug with nested objects.  #455

* In `accounts-ui`, stop page layout from changing during login.

* Use `path.join` instead of `/` in paths (helpful for the unofficial Windows
  port) #303

* The `spiderable` package serves pages to
  [`facebookexternalhit`](https://www.facebook.com/externalhit_uatext.php) #411

* Fix error on Firefox with DOM Storage disabled.

* Avoid invalidating listeners if setUserId is called with current value.

* Upgrade many dependencies, including:
  * MongoDB 2.2.1 (from 2.2.0)
  * underscore 1.4.2 (from 1.3.3)
  * bootstrap 2.2.1 (from 2.1.1)
  * jQuery 1.8.2 (from 1.7.2)
  * less 1.3.1 (from 1.3.0)
  * stylus 0.30.1 (from 0.29.0)
  * coffee-script 1.4.0 (from 1.3.3)

Patches contributed by GitHub users ayal, dandv, possibilities, TomWij,
tmeasday, and workmad3.

## v0.5.0, 2012-Oct-17

* This release introduces Meteor Accounts, a full-featured auth system that supports
  - fine-grained user-based control over database reads and writes
  - federated login with any OAuth provider (with built-in support for
    Facebook, GitHub, Google, Twitter, and Weibo)
  - secure password login
  - email validation and password recovery
  - an optional set of UI widgets implementing standard login/signup/password
    change/logout flows

  When you upgrade to Meteor 0.5.0, existing apps will lose the ability to write
  to the database from the client. To restore this, either:
  - configure each of your collections with
    [`collection.allow`](http://docs.meteor.com/#allow) and
    [`collection.deny`](http://docs.meteor.com/#deny) calls to specify which
    users can perform which write operations, or
  - add the `insecure` smart package (which is included in new apps by default)
    to restore the old behavior where anyone can write to any collection which
    has not been configured with `allow` or `deny`

  For more information on Meteor Accounts, see
  http://docs.meteor.com/#dataandsecurity and
  http://docs.meteor.com/#accounts_api

* The new function `Meteor.autorun` allows you run any code in a reactive
  context. See http://docs.meteor.com/#meteor_autorun

* Arrays and objects can now be stored in the `Session`; mutating the value you
  retrieve with `Session.get` does not affect the value in the session.

* On the client, `Meteor.apply` takes a new `wait` option, which ensures that no
  further method calls are sent to the server until this method is finished; it
  is used for login and logout methods in order to keep the user ID
  well-defined. You can also specifiy an `onReconnect` handler which is run when
  re-establishing a connection; Meteor Accounts uses this to log back in on
  reconnect.

* Meteor now provides a compatible replacement for the DOM `localStorage`
  facility that works in IE7, in the `localstorage-polyfill` smart package.

* Meteor now packages the D3 library for manipulating documents based on data in
  a smart package called `d3`.

* `Meteor.Collection` now takes its optional `manager` argument (used to
  associate a collection with a server you've connected to with
  `Meteor.connect`) as a named option. (The old call syntax continues to work
  for now.)

* Fix a bug where trying to immediately resubscribe to a record set after
  unsubscribing could fail silently.

* Better error handling for failed Mongo writes from inside methods; previously,
  errors here could cause clients to stop processing data from the server.


Patches contributed by GitHub users bradens, dandv, dybskiy, possibilities,
zhangcheng, and 75lb.


## v0.4.2, 2012-Oct-02

* Fix connection failure on iOS6. SockJS 0.3.3 includes this fix.

* The new `preserve-inputs` package, included by default in new Meteor apps,
  restores the pre-v0.4.0 behavior of "preserving" all form input elements by ID
  and name during re-rendering; users who want more precise control over
  preservation can still use the APIs added in v0.4.0.

* A few changes to the `Meteor.absoluteUrl` function:
  - Added a `replaceLocalhost` option.
  - The `ROOT_URL` environment variable is respected by `meteor run`.
  - It is now included in all apps via the `meteor` package. Apps that
    explicitly added the now-deprecated `absolute-url` smart package will log a
    deprecation warning.

* Upgrade Node from 0.8.8 to 0.8.11.

* If a Handlebars helper function `foo` returns null, you can now run do
  `{{foo.bar}}` without error, just like when `foo` is a non-existent property.

* If you pass a non-scalar object to `Session.set`, an error will now be thrown
  (matching the behavior of `Session.equals`). #215

* HTML pages are now served with a `charset=utf-8` Content-Type header. #264

* The contents of `<select>` tags can now be reactive even in IE 7 and 8.

* The `meteor` tool no longer gets confused if a parent directory of your
  project is named `public`. #352

* Fix a race condition in the `spiderable` package which could include garbage
  in the spidered page.

* The REPL run by `admin/node.sh` no longer crashes Emacs M-x shell on exit.

* Refactor internal `reload` API.

* New internal `jsparse` smart package. Not yet exposed publicly.


Patch contributed by GitHub user yanivoliver.


## v0.4.1, 2012-Sep-24

* New `email` smart package, with [`Email.send`](http://docs.meteor.com/#email)
  API.

* Upgrade Node from 0.6.17 to 0.8.8, as well as many Node modules in the dev
  bundle; those that are user-exposed are:
  * coffee-script: 1.3.3 (from 1.3.1)
  * stylus: 0.29.0 (from 0.28.1)
  * nib: 0.8.2 (from 0.7.0)

* All publicly documented APIs now use `camelCase` rather than
  `under_scores`. The old spellings continue to work for now. New names are:
  - `Meteor.isClient`/`isServer`
  - `this.isSimulation` inside a method invocation
  - `Meteor.deps.Context.onInvalidate`
  - `Meteor.status().retryCount`/`retryTime`

* Spark improvements
  * Optimize selector matching for event maps.
  * Fix `Spark._currentRenderer` behavior in timer callbacks.
  * Fix bug caused by interaction between `Template.foo.preserve` and
    `{{#constant}}`. #323
  * Allow `{{#each}}` over a collection of objects without `_id`. #281
  * Spark now supports Firefox 3.6.
  * Added a script to build a standalone spark.js that does not depend on
    Meteor (it depends on jQuery or Sizzle if you need IE7 support,
    and otherwise is fully standalone).

* Database writes from within `Meteor.setTimeout`/`setInterval`/`defer` will be
  batched with other writes from the current method invocation if they start
  before the method completes.

* Make `Meteor.Cursor.forEach` fully synchronous even if the user's callback
  yields. #321.

* Recover from exceptions thrown in `Meteor.publish` handlers.

* Upgrade bootstrap to version 2.1.1. #336, #337, #288, #293

* Change the implementation of the `meteor deploy` password prompt to not crash
  Emacs M-x shell.

* Optimize `LocalCollection.remove(id)` to be O(1) rather than O(n).

* Optimize client-side database performance when receiving updated data from the
  server outside of method calls.

* Better error reporting when a package in `.meteor/packages` does not exist.

* Better error reporting for coffeescript. #331

* Better error handling in `Handlebars.Exception`.


Patches contributed by GitHub users fivethirty, tmeasday, and xenolf.


## v0.4.0, 2012-Aug-30

* Merge Spark, a new live page update engine
  * Breaking API changes
     * Input elements no longer preserved based on `id` and `name`
       attributes. Use [`preserve`](http://docs.meteor.com/#template_preserve)
       instead.
     * All `Meteor.ui` functions removed. Use `Meteor.render`,
       `Meteor.renderList`, and
       [Spark](https://github.com/meteor/meteor/wiki/Spark) functions instead.
     * New template functions (eg. `created`, `rendered`, etc) may collide with
       existing helpers. Use `Template.foo.helpers()` to avoid conflicts.
     * New syntax for declaring event maps. Use
       `Template.foo.events({...})`. For backwards compatibility, both syntaxes
       are allowed for now.
  * New Template features
     * Allow embedding non-Meteor widgets (eg. Google Maps) using
       [`{{#constant}}`](http://docs.meteor.com/#constant)
     * Callbacks when templates are rendered. See
       http://docs.meteor.com/#template_rendered
     * Explicit control of which nodes are preserved during re-rendering. See
       http://docs.meteor.com/#template_preserve
     * Easily find nodes within a template in event handlers and callbacks. See
       http://docs.meteor.com/#template_find
     * Allow parts of a template to be independently reactive with the
       [`{{#isolate}}`](http://docs.meteor.com/#isolate) block helper.

* Use PACKAGE_DIRS environment variable to override package location. #227

* Add `absolute-url` package to construct URLs pointing to the application.

* Allow modifying documents returned by `observe` callbacks. #209

* Fix periodic crash after client disconnect. #212

* Fix minimingo crash on dotted queries with undefined keys. #126


## v0.3.9, 2012-Aug-07

* Add `spiderable` package to allow web crawlers to index Meteor apps.

* `meteor deploy` uses SSL to protect application deployment.

* Fix `stopImmediatePropagation()`. #205


## v0.3.8, 2012-Jul-12

* HTTPS support
  * Add `force-ssl` package to require site to load over HTTPS.
  * Use HTTPS for install script and `meteor update`.
  * Allow runtime configuration of default DDP endpoint.

* Handlebars improvements
  * Implement dotted path traversal for helpers and methods.
  * Allow functions in helper arguments.
  * Change helper nesting rules to allow functions as arguments.
  * Fix `{{this.foo}}` to never invoke helper `foo`.
  * Make event handler `this` reflect the node that matched the selector instead
    of the event target node.
  * Fix keyword arguments to helpers.

* Add `nib` support to stylus package. #175

* Upgrade bootstrap to version 2.0.4. #173

* Print changelog after `meteor update`.

* Fix mouseenter and mouseleave events. #224

* Fix issue with spurious heartbeat failures on busy connections.

* Fix exception in minimongo when matching non-arrays using `$all`. #183

* Fix serving an empty file when no cacheable assets exist. #179


## v0.3.7, 2012-Jun-06

* Better parsing of `.html` template files
  * Allow HTML comments (`<!-- -->`) at top level
  * Allow whitespace anywhere in open/close tag
  * Provide names and line numbers on error
  * More helpful error messages

* Form control improvements
  * Fix reactive radio buttons in Internet Explorer.
  * Fix reactive textareas to update consistently across browsers, matching text
    field behavior.

* `http` package bug fixes:
  * Send correct Content-Type when POSTing `params` from the server. #172
  * Correctly detect JSON response Content-Type when a charset is present.

* Support `Handlebars.SafeString`. #160

* Fix intermittent "Cursor is closed" mongo error.

* Fix "Cannot read property 'nextSibling' of null" error in certain nested
  templates. #142

* Add heartbeat timer on the client to notice when the server silently goes
  away.


## v0.3.6, 2012-May-16

* Rewrite event handling. `this` in event handlers now refers to the data
  context of the element that generated the event, *not* the top-level data
  context of the template where the event is declared.

* Add /websocket endpoint for raw websockets. Pass websockets through
  development mode proxy.

* Simplified API for Meteor.connect, which now receives a URL to a Meteor app
  rather than to a sockjs endpoint.

* Fix livedata to support subscriptions with overlapping documents.

* Update node.js to 0.6.17 to fix potential security issue.


## v0.3.5, 2012-Apr-28

* Fix 0.3.4 regression: Call event map handlers on bubbled events. #107


## v0.3.4, 2012-Apr-27

* Add Twitter `bootstrap` package. #84

* Add packages for `sass` and `stylus` CSS pre-processors. #40, #50

* Bind events correctly on top level elements in a template.

* Fix dotted path selectors in minimongo. #88

* Make `backbone` package also run on the server.

* Add `bare` option to coffee-script compilation so variables can be shared
  between multiple coffee-script file. #85

* Upgrade many dependency versions. User visible highlights:
 * node.js 0.6.15
 * coffee-script 1.3.1
 * less 1.3.0
 * sockjs 0.3.1
 * underscore 1.3.3
 * backbone 0.9.2

* Several documentation fixes and test coverage improvements.


## v0.3.3, 2012-Apr-20

* Add `http` package for making HTTP requests to remote servers.

* Add `madewith` package to put a live-updating Made with Meteor badge on apps.

* Reduce size of mongo database on disk (--smallfiles).

* Prevent unnecessary hot-code pushes on deployed apps during server migration.

* Fix issue with spaces in directory names. #39

* Workaround browser caching issues in development mode by using query
  parameters on all JavaScript and CSS requests.

* Many documentation and test fixups.


## v0.3.2, 2012-Apr-10

* Initial public launch<|MERGE_RESOLUTION|>--- conflicted
+++ resolved
@@ -1,6 +1,5 @@
 ## v.NEXT
 
-<<<<<<< HEAD
 ### Version Solver
 
 * The code that selects compatible package versions for `meteor update`
@@ -48,7 +47,8 @@
 * Upgraded dependencies:
 
   - uglify-js: 2.4.17 (from 2.4.13)
-=======
+
+
 ## v1.0.5, 2015-Mar-25
 
 * This version of Meteor now uses version 2.2 of the Facebook API for
@@ -61,7 +61,6 @@
 
   For more details, see
   https://github.com/meteor/meteor/wiki/Facebook-Graph-API-Upgrade
->>>>>>> 0b2d6b40
 
 
 ## v1.0.4.2, 2015-Mar-20
