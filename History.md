## v.NEXT

<<<<<<< HEAD
* Rename `{{> UI.dynamic}}` to `{{> Template.dynamic}}`, and likewise
  with `UI.contentBlock` and `UI.elseBlock`.

* Deprecate the `amplify`, `backbone`, `bootstrap`, and `d3` integration
  packages in favor of community alternatives.  These packages will no
  longer be maintained by MDG.

* Rename the `showdown` package to `markdown`.

* Deprecate the `Template.someTemplate.myHelper = ...` syntax in favor
  of `Template.someTemplate.helpers(...)`.  Using the older syntax still
  works, but it prints a deprecation warning to the console.

* Fix behavior of ROOT_URL with path ending in `/`.

* Fix source maps when using a ROOT_URL with a path. #2627
=======

## v0.9.3.1

* Don't crash when failing to contact the package server. #2713

* Allow more than one dash in package versions. #2715

* Fix `meteor update` on an app built from a checkout version
  of Meteor.

>>>>>>> 8baa9727

## v0.9.3

### More Package Version Number Flexibility

* Packages now support relying on multiple major versions of their
  dependencies (eg `blaze@1.0.0 || 2.0.0`). Additionally, you can now
  call `api.versionsFrom(<release>)` multiple times, or with an array
  (eg `api.versionsFrom([<release1>, <release2>])`. Meteor will
  interpret this to mean that the package will work with packages from
  all the listed releases.

* Support for "wrapped package" version numbers. There is now a `_` field
  in version numbers. The `_` field must be an integer, and versions with
  the `_` are sorted after versions without. This allows using the
  upstream version number as the Meteor package version number and being
  able to publish multiple version of the Meteor package (e.g.
  `jquery@1.11.1_2`).

Note: packages using the `||` operator or the `_` symbol in their
versions or dependencies will be invisible to pre-0.9.3 users. Meteor
versions 0.9.2 and before do not understand the new version formats and
will not be able to use versions of packages that use the new features.


### Other Command-line Tool Improvements

* More detailed constraint solver output. Meteor now tells you which
  constraints prevent upgrading or adding new packages. This will make
  it much easier to update your app to new versions.

* Better handling of pre-release versions (e.g. versions with
  `-`). Pre-release packages will now be included in an app if and only
  if there is no way to meet the app's constraints without using a
  pre-release package.

* Add `meteor admin set-unmigrated` to allow maintainers to hide
  pre-0.9.0 packages in `meteor search` and `meteor show`. This will not
  stop users from continuing to use the package, but it helps prevent
  new users from finding old non-functional packages.

* Progress bars for time-intensive operations, like downloading large
  packages.


### Other Changes

* Offically support `Meteor.wrapAsync` (renamed from
  `Meteor._wrapAsync`). Additionally, `Meteor.wrapAsync` now lets you
  pass an object to bind as `this` in the wrapped call. See
  https://docs.meteor.com/#meteor_wrapasync.

* The `reactive-dict` package now allows an optional name argument to
  enable data persistence during hot code push.


Patches by Github users evliu, meonkeys, mitar, mizzao, mquandalle,
prapicault, waitingkuo, wulfmeister.



## v0.9.2.2

* Fix regression in 0.9.2 that prevented some users from accessing the
  Meteor development server in their browser. Specifically, 0.9.2
  unintentionally changed the development mode server's default bind
  host to localhost instead of 0.0.0.0. #2596


## v0.9.2.1

* Fix versions of packages that were published with `-cordova` versions
  in 0.9.2 (appcache, fastclick, htmljs, logging, mobile-status-bar,
  routepolicy, webapp-hashing).


## v0.9.2

This release contains our first support for building mobile apps in
Meteor, for both iOS and Android. This support comes via an
integration with Apache's Cordova/PhoneGap project.

  * You can use Cordova/PhoneGap packages in your application or inside
    a Meteor package to access a device's native functions directly from
    JavaScript code.
  * The `meteor add-platform` and `meteor run` commands now let you
    launch the app in the iOS or Android simulator or run it on an
    attached hardware device.
  * This release extends hot code push to support live updates into
    installed native apps.
  * The `meteor bundle` command has been renamed to `meteor build` and
    now outputs build projects for the mobile version of the targeted
    app.
  * See
    https://github.com/meteor/meteor/wiki/Meteor-Cordova-Phonegap-integration
    for more information about how to get started building mobile apps
    with Meteor.

* Better mobile support for OAuth login: you can now use a
  redirect-based flow inside UIWebViews, and the existing popup-based
  flow has been adapted to work in Cordova/PhoneGap apps.

#### Bug fixes and minor improvements

* Fix sorting on non-trivial keys in Minimongo. #2439

* Bug fixes and performance improvements for the package system's
  constraint solver.

* Improved error reporting for misbehaving oplog observe driver. #2033 #2244

* Drop deprecated source map linking format used for older versions of
  Firefox.  #2385

* Allow Meteor tool to run from a symlink. #2462

* Assets added via a plugin are no longer considered source files. #2488

* Remove support for long deprecated `SERVER_ID` environment
  variable. Use `AUTOUPDATE_VERSION` instead.

* Fix bug in reload-safetybelt package that resulted in reload loops in
  Chrome with cookies disabled.

* Change the paths for static assets served from packages. The `:`
  character is replaced with the `_` character in package names so as to
  allow serving on mobile devices and ease operation on Windows. For
  example, assets from the `abc:bootstrap` package are now served at
  `/packages/abc_bootstrap` instead of `/packages/abc:bootstrap`.

* Also change the paths within a bundled Meteor app to allow for
  different client architectures (eg mobile). For example,
  `bundle/programs/client` is now `bundle/programs/web.browser`.


Patches by Github users awwx, mizzao, and mquandalle.



## v0.9.1.1

* Fix backwards compatibility for packages that had weak dependencies
  on packages renamed in 0.9.1 (`ui`, `deps`, `livedata`). #2521

* Fix error when using the `reactive-dict` package without the `mongo`
  package.


## v0.9.1

#### Organizations in Meteor developer accounts

Meteor 0.9.1 ships with organizations support in Meteor developer
accounts. Organizations are teams of users that make it easy to
collaborate on apps and packages.

Create an organization at
https://www.meteor.com/account-settings/organizations. Run the `meteor
authorized` command in your terminal to give an organization
permissions to your apps. To add an organization as a maintainer of
your packages, use the `meteor admin maintainers` command. You can
also publish packages with an organization's name in the package name
prefix instead of your own username.


#### One backwards incompatible change for templates

* Templates can no longer be named "body" or "instance".

#### Backwards compatible Blaze API changes

* New public and documented APIs:
  * `Blaze.toHTMLWithData()`
  * `Template.currentData()`
  * `Blaze.getView()`
  * `Template.parentData()` (previously `UI._parentData()`)
  * `Template.instance()` (previously `UI._templateInstance()`)
  * `Template.body` (previously `UI.body`)
  * `new Template` (previously `Template.__create__`)
  * `Blaze.getData()` (previously `UI.getElementData`, or `Blaze.getCurrentData` with no arguments)

* Deprecate the `ui` package. Instead, use the `blaze` package. The
  `UI` and `Blaze` symbols are now the same.

* Deprecate `UI.insert`. `UI.render` and `UI.renderWithData` now
  render a template and place it in the DOM.

* Add an underscore to some undocumented Blaze APIs to make them
  internal. Notably: `Blaze._materializeView`, `Blaze._createView`,
  `Blaze._toText`, `Blaze._destroyView`, `Blaze._destroyNode`,
  `Blaze._withCurrentView`, `Blaze._DOMBackend`,
  `Blaze._TemplateWith`

* Document Views. Views are the machinery powering DOM updates in
  Blaze.

* Expose `view` property on template instances.

#### Backwards compatible renames

* Package renames
  * `livedata` -> `ddp`
  * `mongo-livedata` -> `mongo`
  * `standard-app-packages` -> `meteor-platform`
* Symbol renames
  * `Meteor.Collection` -> `Mongo.Collection`
  * `Meteor.Collection.Cursor` -> `Mongo.Cursor`
  * `Meteor.Collection.ObjectID` -> `Mongo.ObjectID`
  * `Deps` -> `Tracker`

#### Other

* Add `reactive-var` package. Lets you define a single reactive
  variable, like a single key in `Session`.

* Don't throw an exception in Chrome when cookies and local storage
  are blocked.

* Bump DDP version to "1". Clients connecting with version "pre1" or
  "pre2" should still work.

* Allow query parameters in OAuth1 URLs. #2404

* Fix `meteor list` if not all packages on server. Fixes #2468

Patch by Github user mitar.


## v0.9.0.1

* Fix issues preventing hot code reload from automatically reloading webapps in
  two cases: when the old app was a pre-0.9.0 app, and when the app used
  appcache. (In both cases, an explicit reload still worked.)

* Fix publishing packages containing a plugin with platform-specific code but
  no platform-specific code in the main package.

* Fix `meteor add package@version` when the package was already added with a
  different version constraint.

* Improve treatment of pre-release packages (packages with a dash in their
  version). Guarantee that they will not be chosen by the constraint solver
  unless explicitly requested.  `meteor list` won't suggest that you update to
  them.

* Fix slow spiderable executions.

* Fix dev-mode client-only restart when client files changed very soon after
  server restart.

* Fix stack trace on `meteor add` constraint solver failure.

* Fix "access-denied" stack trace when publishing packages.


## v0.9.0

Meteor 0.9.0 introduces the Meteor Package Server. Incorporating lessons from
our community's Meteorite tool, Meteor 0.9.0 allows users to develop and publish
Meteor packages to a central repository. The `meteor publish` command is used to
publish packages. Non-core packages can now be added with `meteor add`, and you
can specify version constraints on the packages you use. Binary packages can be
published for additional architectures with `meteor publish-for-arch`, which
allows cross-platform deploys and bundling.  You can search for packages with
`meteor search` and display information on them with `meteor show`, or you can
use the Atmosphere web interface developed by Percolate Studio at
https://atmospherejs.com/

See https://docs.meteor.com/#writingpackages and
https://docs.meteor.com/#packagejs for more details.

Other packaging-related changes:

* `meteor list` now lists the packages your app is using, which was formerly the
  behavior of `meteor list --using`. To search for packages you are not
  currently using, use `meteor search`.  The concept of an "internal" package
  (which did not show up in `meteor list`) no longer exists.

* To prepare a bundle created with `meteor bundle` for execution on a
  server, you now run `npm install` with no arguments instead of having
  to specify a few specific npm modules and their versions
  explicitly. See the README in the generated bundle for more details.

* All `under_score`-style `package.js` APIs (`Package.on_use`, `api.add_files`,
  etc) have been replaced with `camelCase` names (`Package.onUse`,
  `api.addFiles`, etc).  The old names continue to work for now.

* There's a new `archMatching` option to `Plugin.registerSourceHandler`, which
  should be used by any plugin whose output is only for the client or only for
  the server (eg, CSS and HTML templating packages); this allows Meteor to avoid
  restarting the server when files processed by these plugins change.

Other changes:

* When running your app with the local development server, changes that only
  affect the client no longer require restarting the server.  Changes that only
  affect CSS no longer require the browser to refresh the page, both in local
  development and in some production environments.  #490

* When a call to `match` fails in a method or subscription, log the
  failure on the server. (This matches the behavior described in our docs)

* The `appcache` package now defaults to functioning on all browsers
  that support the AppCache API, rather than a whitelist of browsers.
  The main effect of this change is that `appcache` is now enabled by
  default on Firefox, because Firefox no longer makes a confusing
  popup. You can still disable individual browsers with
  `AppCache.config`.  #2241

* The `forceApprovalPrompt` option can now be specified in `Accounts.ui.config`
  in addition to `Meteor.loginWithGoogle`.  #2149

* Don't leak websocket clients in server-to-server DDP in some cases (and fix
  "Got open from inactive client"
  error). https://github.com/faye/websocket-driver-node/pull/8

* Updated OAuth url for login with Meetup.

* Allow minimongo `changed` callbacks to mutate their `oldDocument`
  argument. #2231

* Fix upsert called from client with no callback.  #2413

* Avoid a few harmless exceptions in OplogObserveDriver.

* Refactor `observe-sequence` package.

* Fix `spiderable` race condition.

* Re-apply our fix of NPM bug https://github.com/npm/npm/issues/3265 which got
  accidentally reverted upstream.

* Workaround for a crash in recent Safari
  versions. https://github.com/meteor/meteor/commit/e897539adb

* Upgraded dependencies:
  - less: 1.7.4 (from 1.7.1)
  - tar: 1.0.1 (from 0.1.19)
  - fstream: 1.0.2 (from 0.1.25)

Patches by Github users Cangit, dandv, ImtiazMajeed, MaximDubrovin, mitar,
mquandalle, rcy, RichardLitt, thatneat, and twhy.



## v0.8.3

#### Blaze

* Refactor Blaze to simplify internals while preserving the public
  API. `UI.Component` has been replaced with `Blaze.View.`

* Fix performance issues and memory leaks concerning event handlers.

* Add `UI.remove`, which removes a template after `UI.render`/`UI.insert`.

* Add `this.autorun` to the template instance, which is like `Deps.autorun`
  but is automatically stopped when the template is destroyed.

* Create `<a>` tags as SVG elements when they have `xlink:href`
  attributes. (Previously, `<a>` tags inside SVGs were never created as
  SVG elements.)  #2178

* Throw an error in `{{foo bar}}` if `foo` is missing or not a function.

* Cursors returned from template helpers for #each should implement
  the `observeChanges` method and don't have to be Minimongo cursors
  (allowing new custom data stores for Blaze like Miniredis).

* Remove warnings when {{#each}} iterates over a list of strings,
  numbers, or other items that contains duplicates.  #1980

#### Meteor Accounts

* Fix regression in 0.8.2 where an exception would be thrown if
  `Meteor.loginWithPassword` didn't have a callback. Callbacks to
  `Meteor.loginWithPassword` are now optional again.  #2255

* Fix OAuth popup flow in mobile apps that don't support
  `window.opener`.  #2302

* Fix "Email already exists" error with MongoDB 2.6.  #2238


#### mongo-livedata and minimongo

* Fix performance issue where a large batch of oplog updates could block
  the node event loop for long periods.  #2299.

* Fix oplog bug resulting in error message "Buffer inexplicably empty".  #2274

* Fix regression from 0.8.2 that caused collections to appear empty in
  reactive `findOne()` or `fetch` queries that run before a mutator
  returns.  #2275


#### Miscellaneous

* Stop including code by default that automatically refreshes the page
  if JavaScript and CSS don't load correctly. While this code is useful
  in some multi-server deployments, it can cause infinite refresh loops
  if there are errors on the page. Add the `reload-safetybelt` package
  to your app if you want to include this code.

* On the server, `Meteor.startup(c)` now calls `c` immediately if the
  server has already started up, matching the client behavior.  #2239

* Add support for server-side source maps when debugging with
  `node-inspector`.

* Add `WebAppInternals.addStaticJs()` for adding static JavaScript code
  to be served in the app, inline if allowed by `browser-policy`.

* Make the `tinytest/run` method return immediately, so that `wait`
  method calls from client tests don't block on server tests completing.

* Log errors from method invocations on the client if there is no
  callback provided.

* Upgraded dependencies:
  - node: 0.10.29 (from 0.10.28)
  - less: 1.7.1 (from 1.6.1)

Patches contributed by GitHub users Cangit, cmather, duckspeaker, zol.


## v0.8.2

#### Meteor Accounts

* Switch `accounts-password` to use bcrypt to store passwords on the
  server. (Previous versions of Meteor used a protocol called SRP.)
  Users will be transparently transitioned when they log in. This
  transition is one-way, so you cannot downgrade a production app once
  you upgrade to 0.8.2. If you are maintaining an authenticating DDP
  client:
     - Clients that use the plaintext password login handler (i.e. call
       the `login` method with argument `{ password: <plaintext
       password> }`) will continue to work, but users will not be
       transitioned from SRP to bcrypt when logging in with this login
       handler.
     - Clients that use SRP will no longer work. These clients should
       instead directly call the `login` method, as in
       `Meteor.loginWithPassword`. The argument to the `login` method
       can be either:
         - `{ password: <plaintext password> }`, or
         - `{ password: { digest: <password hash>, algorithm: "sha-256" } }`,
           where the password hash is the hex-encoded SHA256 hash of the
           plaintext password.

* Show the display name of the currently logged-in user after following
  an email verification link or a password reset link in `accounts-ui`.

* Add a `userEmail` option to `Meteor.loginWithMeteorDeveloperAccount`
  to pre-fill the user's email address in the OAuth popup.

* Ensure that the user object has updated token information before
  it is passed to email template functions. #2210

* Export the function that serves the HTTP response at the end of an
  OAuth flow as `OAuth._endOfLoginResponse`. This function can be
  overridden to make the OAuth popup flow work in certain mobile
  environments where `window.opener` is not supported.

* Remove support for OAuth redirect URLs with a `redirect` query
  parameter. This OAuth flow was never documented and never fully
  worked.


#### Blaze

* Blaze now tracks individual CSS rules in `style` attributes and won't
  overwrite changes to them made by other JavaScript libraries.

* Add `{{> UI.dynamic}}` to make it easier to dynamically render a
  template with a data context.

* Add `UI._templateInstance()` for accessing the current template
  instance from within a block helper.

* Add `UI._parentData(n)` for accessing parent data contexts from
  within a block helper.

* Add preliminary API for registering hooks to run when Blaze intends to
  insert, move, or remove DOM elements. For example, you can use these
  hooks to animate nodes as they are inserted, moved, or removed. To use
  them, you can set the `_uihooks` property on a container DOM
  element. `_uihooks` is an object that can have any subset of the
  following three properties:

    - `insertElement: function (node, next)`: called when Blaze intends
      to insert the DOM element `node` before the element `next`
    - `moveElement: function (node, next)`: called when Blaze intends to
      move the DOM element `node` before the element `next`
    - `removeElement: function (node)`: called when Blaze intends to
      remove the DOM element `node`

    Note that when you set one of these functions on a container
    element, Blaze will not do the actual operation; it's your
    responsibility to actually insert, move, or remove the node (by
    calling `$(node).remove()`, for example).

* The `findAll` method on template instances now returns a vanilla
  array, not a jQuery object. The `$` method continues to
  return a jQuery object. #2039

* Fix a Blaze memory leak by cleaning up event handlers when a template
  instance is destroyed. #1997

* Fix a bug where helpers used by {{#with}} were still re-running when
  their reactive data sources changed after they had been removed from
  the DOM.

* Stop not updating form controls if they're focused. If a field is
  edited by one user while another user is focused on it, it will just
  lose its value but maintain its focus. #1965

* Add `_nestInCurrentComputation` option to `UI.render`, fixing a bug in
  {{#each}} when an item is added inside a computation that subsequently
  gets invalidated. #2156

* Fix bug where "=" was not allowed in helper arguments. #2157

* Fix bug when a template tag immediately follows a Spacebars block
  comment. #2175


#### Command-line tool

* Add --directory flag to `meteor bundle`. Setting this flag outputs a
  directory rather than a tarball.

* Speed up updates of NPM modules by upgrading Node to include our fix for
  https://github.com/npm/npm/issues/3265 instead of passing `--force` to
  `npm install`.

* Always rebuild on changes to npm-shrinkwrap.json files.  #1648

* Fix uninformative error message when deploying to long hostnames. #1208

* Increase a buffer size to avoid failing when running MongoDB due to a
  large number of processes running on the machine, and fix the error
  message when the failure does occur. #2158

* Clarify a `meteor mongo` error message when using the MONGO_URL
  environment variable. #1256


#### Testing

* Run server tests from multiple clients serially instead of in
  parallel. This allows testing features that modify global server
  state.  #2088


#### Security

* Add Content-Type headers on JavaScript and CSS resources.

* Add `X-Content-Type-Options: nosniff` header to
  `browser-policy-content`'s default policy. If you are using
  `browser-policy-content` and you don't want your app to send this
  header, then call `BrowserPolicy.content.allowContentTypeSniffing()`.

* Use `Meteor.absoluteUrl()` to compute the redirect URL in the `force-ssl`
  package (instead of the host header).


#### Miscellaneous

* Allow `check` to work on the server outside of a Fiber. #2136

* EJSON custom type conversion functions should not be permitted to yield. #2136

* The legacy polling observe driver handles errors communicating with MongoDB
  better and no longer gets "stuck" in some circumstances.

* Automatically rewind cursors before calls to `fetch`, `forEach`, or `map`. On
  the client, don't cache the return value of `cursor.count()` (consistently
  with the server behavior). `cursor.rewind()` is now a no-op. #2114

* Remove an obsolete hack in reporting line numbers for LESS errors. #2216

* Avoid exceptions when accessing localStorage in certain Internet
  Explorer configurations. #1291, #1688.

* Make `handle.ready()` reactively stop, where `handle` is a
  subscription handle.

* Fix an error message from `audit-argument-checks` after login.

* Make the DDP server send an error if the client sends a connect
  message with a missing or malformed `support` field. #2125

* Fix missing `jquery` dependency in the `amplify` package. #2113

* Ban inserting EJSON custom types as documents. #2095

* Fix incorrect URL rewrites in stylesheets. #2106

* Upgraded dependencies:
  - node: 0.10.28 (from 0.10.26)
  - uglify-js: 2.4.13 (from 2.4.7)
  - sockjs server: 0.3.9 (from 0.3.8)
  - websocket-driver: 0.3.4 (from 0.3.2)
  - stylus: 0.46.3 (from 0.42.3)

Patches contributed by GitHub users awwx, babenzele, Cangit, dandv,
ducdigital, emgee3, felixrabe, FredericoC, jbruni, kentonv, mizzao,
mquandalle, subhog, tbjers, tmeasday.


## v.0.8.1.3

* Fix a security issue in the `spiderable` package. `spiderable` now
  uses the ROOT_URL environment variable instead of the Host header to
  determine which page to snapshot.

* Fix hardcoded Twitter URL in `oauth1` package. This fixes a regression
  in 0.8.0.1 that broke Atmosphere packages that do OAuth1
  logins. #2154.

* Add `credentialSecret` argument to `Google.retrieveCredential`, which
  was forgotten in a previous release.

* Remove nonexistent `-a` and `-r` aliases for `--add` and `--remove` in
  `meteor help authorized`. #2155

* Add missing `underscore` dependency in the `oauth-encryption` package. #2165

* Work around IE8 bug that caused some apps to fail to render when
  minified. #2037.


## v.0.8.1.2

* Fix memory leak (introduced in 0.8.1) by making sure to unregister
  sessions at the server when they are closed due to heartbeat timeout.

* Add `credentialSecret` argument to `Google.retrieveCredential`,
  `Facebook.retrieveCredential`, etc., which is needed to use them as of
  0.8.1. #2118

* Fix 0.8.1 regression that broke apps using a `ROOT_URL` with a path
  prefix. #2109


## v0.8.1.1

* Fix 0.8.1 regression preventing clients from specifying `_id` on insert. #2097

* Fix handling of malformed URLs when merging CSS files. #2103, #2093

* Loosen the checks on the `options` argument to `Collection.find` to
  allow undefined values.


## v0.8.1

#### Meteor Accounts

* Fix a security flaw in OAuth1 and OAuth2 implementations. If you are
  using any OAuth accounts packages (such as `accounts-google` or
  `accounts-twitter`), we recommend that you update immediately and log
  out your users' current sessions with the following MongoDB command:

    $ db.users.update({}, { $set: { 'services.resume.loginTokens': [] } }, { multi: true });

* OAuth redirect URLs are now required to be on the same origin as your app.

* Log out a user's other sessions when they change their password.

* Store pending OAuth login results in the database instead of
  in-memory, so that an OAuth flow succeeds even if different requests
  go to different server processes.

* When validateLoginAttempt callbacks return false, don't override a more
  specific error message.

* Add `Random.secret()` for generating security-critical secrets like
  login tokens.

* `Meteor.logoutOtherClients` now calls the user callback when other
  login tokens have actually been removed from the database, not when
  they have been marked for eventual removal.  #1915

* Rename `Oauth` to `OAuth`.  `Oauth` is now an alias for backwards
  compatibility.

* Add `oauth-encryption` package for encrypting sensitive account
  credentials in the database.

* A validate login hook can now override the exception thrown from
  `beginPasswordExchange` like it can for other login methods.

* Remove an expensive observe over all users in the `accounts-base`
  package.


#### Blaze

* Disallow `javascript:` URLs in URL attribute values by default, to
  help prevent cross-site scripting bugs. Call
  `UI._allowJavascriptUrls()` to allow them.

* Fix `UI.toHTML` on templates containing `{{#with}}`.

* Fix `{{#with}}` over a data context that is mutated.  #2046

* Clean up autoruns when calling `UI.toHTML`.

* Properly clean up event listeners when removing templates.

* Add support for `{{!-- block comments --}}` in Spacebars. Block comments may
  contain `}}`, so they are more useful than `{{! normal comments}}` for
  commenting out sections of Spacebars templates.

* Don't dynamically insert `<tbody>` tags in reactive tables

* When handling a custom jQuery event, additional arguments are
  no longer lost -- they now come after the template instance
  argument.  #1988


#### DDP and MongoDB

* Extend latency compensation to support an arbitrary sequence of
  inserts in methods.  Previously, documents created inside a method
  stub on the client would eventually be replaced by new documents
  from the server, causing the screen to flicker.  Calling `insert`
  inside a method body now generates the same ID on the client (inside
  the method stub) and on the server.  A sequence of inserts also
  generates the same sequence of IDs.  Code that wants a random stream
  that is consistent between method stub and real method execution can
  get one with `DDP.randomStream`.
  https://trello.com/c/moiiS2rP/57-pattern-for-creating-multiple-database-records-from-a-method

* The document passed to the `insert` callback of `allow` and `deny` now only
  has a `_id` field if the client explicitly specified one; this allows you to
  use `allow`/`deny` rules to prevent clients from specifying their own
  `_id`. As an exception, `allow`/`deny` rules with a `transform` always have an
  `_id`.

* DDP now has an implementation of bidirectional heartbeats which is consistent
  across SockJS and websocket transports. This enables connection keepalive and
  allows servers and clients to more consistently and efficiently detect
  disconnection.

* The DDP protocol version number has been incremented to "pre2" (adding
  randomSeed and heartbeats).

* The oplog observe driver handles errors communicating with MongoDB
  better and knows to re-poll all queries after a MongoDB failover.

* Fix bugs involving mutating DDP method arguments.


#### meteor command-line tool

* Move boilerplate HTML from tools to webapp.  Change internal
  `Webapp.addHtmlAttributeHook` API.

* Add `meteor list-sites` command for listing the sites that you have
  deployed to meteor.com with your Meteor developer account.

* Third-party template languages can request that their generated source loads
  before other JavaScript files, just like *.html files, by passing the
  isTemplate option to Plugin.registerSourceHandler.

* You can specify a particular interface for the dev mode runner to bind to with
  `meteor -p host:port`.

* Don't include proprietary tar tags in bundle tarballs.

* Convert relative URLs to absolute URLs when merging CSS files.


#### Upgraded dependencies

* Node.js from 0.10.25 to 0.10.26.
* MongoDB driver from 1.3.19 to 1.4.1
* stylus: 0.42.3 (from 0.42.2)
* showdown: 0.3.1
* css-parse: an unreleased version (from 1.7.0)
* css-stringify: an unreleased version (from 1.4.1)


Patches contributed by GitHub users aldeed, apendua, arbesfeld, awwx, dandv,
davegonzalez, emgee3, justinsb, mquandalle, Neftedollar, Pent, sdarnell,
and timhaines.


## v0.8.0.1

* Fix security flaw in OAuth1 implementation. Clients can no longer
  choose the callback_url for OAuth1 logins.


## v0.8.0

Meteor 0.8.0 introduces Blaze, a total rewrite of our live templating engine,
replacing Spark. Advantages of Blaze include:

  * Better interoperability with jQuery plugins and other techniques which
    directly manipulate the DOM
  * More fine-grained updates: only the specific elements or attributes that
    change are touched rather than the entire template
  * A fully documented templating language
  * No need for the confusing `{{#constant}}`, `{{#isolate}}`, and `preserve`
    directives
  * Uses standard jQuery delegation (`.on`) instead of our custom implementation
  * Blaze supports live SVG templates that work just like HTML templates

See
[the Using Blaze wiki page](https://github.com/meteor/meteor/wiki/Using-Blaze)
for full details on upgrading your app to 0.8.0.  This includes:

* The `Template.foo.rendered` callback is now only called once when the template
  is rendered, rather than repeatedly as it is "re-rendered", because templates
  now directly update changed data instead of fully re-rendering.

* The `accounts-ui` login buttons are now invoked as a `{{> loginButtons}}`
  rather than as `{{loginButtons}}`.

* Previous versions of Meteor used a heavily modified version of the Handlebars
  templating language. In 0.8.0, we've given it its own name: Spacebars!
  Spacebars has an
  [explicit specification](https://github.com/meteor/meteor/blob/devel/packages/spacebars/README.md)
  instead of being defined as a series of changes to Handlebars. There are some
  incompatibilities with our previous Handlebars fork, such as a
  [different way of specifying dynamic element attributes](https://github.com/meteor/meteor/blob/devel/packages/spacebars/README.md#in-attribute-values)
  and a
  [new way of defining custom block helpers](https://github.com/meteor/meteor/blob/devel/packages/spacebars/README.md#custom-block-helpers).

* Your template files must consist of
  [well-formed HTML](https://github.com/meteor/meteor/blob/devel/packages/spacebars/README.md#html-dialect). Invalid
  HTML is now a compilation failure.  (There is a current limitation in our HTML
  parser such that it does not support
  [omitting end tags](http://www.w3.org/TR/html5/syntax.html#syntax-tag-omission)
  on elements such as `<P>` and `<LI>`.)

* `Template.foo` is no longer a function. It is instead a
  "component". Components render to an intermediate representation of an HTML
  tree, not a string, so there is no longer an easy way to render a component to
  a static HTML string.

* `Meteor.render` and `Spark.render` have been removed. Use `UI.render` and
  `UI.insert` instead.

* The `<body>` tag now defines a template just like the `<template>` tag, which
  can have helpers and event handlers.  Define them directly on the object
  `UI.body`.

* Previous versions of Meteor shipped with a synthesized `tap` event,
  implementing a zero-delay click event on mobile browsers. Unfortunately, this
  event never worked very well. We're eliminating it. Instead, use one of the
  excellent third party solutions.

* The `madewith` package (which supported adding a badge to your website
  displaying its score from http://madewith.meteor.com/) has been removed, as it
  is not compatible with the new version of that site.

* The internal `spark`, `liverange`, `universal-events`, and `domutils` packages
  have been removed.

* The `Handlebars` namespace has been deprecated.  `Handlebars.SafeString` is
  now `Spacebars.SafeString`, and `Handlebars.registerHelper` is now
  `UI.registerHelper`.

Patches contributed by GitHub users cmather and mart-jansink.


## v0.7.2

* Support oplog tailing on queries with the `limit` option. All queries
  except those containing `$near` or `$where` selectors or the `skip`
  option can now be used with the oplog driver.

* Add hooks to login process: `Accounts.onLogin`,
  `Accounts.onLoginFailure`, and `Accounts.validateLoginAttempt`. These
  functions allow for rate limiting login attempts, logging an audit
  trail, account lockout flags, and more. See:
  http://docs.meteor.com/#accounts_validateloginattempt #1815

* Change the `Accounts.registerLoginHandler` API for custom login
  methods. Login handlers now require a name and no longer have to deal
  with generating resume tokens. See
  https://github.com/meteor/meteor/blob/devel/packages/accounts-base/accounts_server.js
  for details. OAuth based login handlers using the
  `Oauth.registerService` packages are not affected.

* Add support for HTML email in `Accounts.emailTemplates`.  #1785

* minimongo: Support `{a: {$elemMatch: {x: 1, $or: [{a: 1}, {b: 1}]}}}`  #1875

* minimongo: Support `{a: {$regex: '', $options: 'i'}}`  #1874

* minimongo: Fix sort implementation with multiple sort fields which each look
  inside an array. eg, ensure that with sort key `{'a.x': 1, 'a.y': 1}`, the
  document `{a: [{x: 0, y: 4}]}` sorts before
  `{a: [{x: 0, y: 5}, {x: 1, y: 3}]}`, because the 3 should not be used as a
  tie-breaker because it is not "next to" the tied 0s.

* minimongo: Fix sort implementation when selector and sort key share a field,
  that field matches an array in the document, and only some values of the array
  match the selector. eg, ensure that with sort key `{a: 1}` and selector
  `{a: {$gt: 3}}`, the document `{a: [4, 6]}` sorts before `{a: [1, 5]}`,
  because the 1 should not be used as a sort key because it does not match the
  selector. (We only approximate the MongoDB behavior here by only supporting
  relatively selectors.)

* Use `faye-websocket` (0.7.2) npm module instead of `websocket` (1.0.8) for
  server-to-server DDP.

* Update Google OAuth package to use new `profile` and `email` scopes
  instead of deprecated URL-based scopes.  #1887

* Add `_throwFirstError` option to `Deps.flush`.

* Make `facts` package data available on the server as
  `Facts._factsByPackage`.

* Fix issue where `LESS` compilation error could crash the `meteor run`
  process.  #1877

* Fix crash caused by empty HTTP host header in `meteor run` development
  server.  #1871

* Fix hot code reload in private browsing mode in Safari.

* Fix appcache size calculation to avoid erronious warnings. #1847

* Remove unused `Deps._makeNonReactive` wrapper function. Call
  `Deps.nonreactive` directly instead.

* Avoid setting the `oplogReplay` on non-oplog collections. Doing so
  caused mongod to crash.

* Add startup message to `test-in-console` to ease automation. #1884

* Upgraded dependencies
  - amplify: 1.1.2 (from 1.1.0)

Patches contributed by GitHub users awwx, dandv, queso, rgould, timhaines, zol


## v0.7.1.2

* Fix bug in tool error handling that caused `meteor` to crash on Mac
  OSX when no computer name is set.

* Work around a bug that caused MongoDB to fail an assertion when using
  tailable cursors on non-oplog collections.


## v0.7.1.1

* Integrate with Meteor developer accounts, a new way of managing your
  meteor.com deployed sites. When you use `meteor deploy`, you will be
  prompted to create a developer account.
    - Once you've created a developer account, you can log in and out
      from the command line with `meteor login` and `meteor logout`.
    - You can claim legacy sites with `meteor claim`. This command will
      prompt you for your site password if you are claiming a
      password-protected site; after claiming it, you will not need to
      enter the site password again.
    - You can add or remove authorized users, and view the list of
      authorized users, for a site with `meteor authorized`.
    - You can view your current username with `meteor whoami`.
    - This release also includes the `accounts-meteor-developer` package
      for building Meteor apps that allow users to log in with their own
      developer accounts.

* Improve the oplog tailing implementation for getting real-time database
  updates from MongoDB.
    - Add support for all operators except `$where` and `$near`. Limit and
      skip are not supported yet.
    - Add optimizations to avoid needless data fetches from MongoDB.
    - Fix an error ("Cannot call method 'has' of null") in an oplog
      callback. #1767

* Add and improve support for minimongo operators.
  - Support `$comment`.
  - Support `obj` name in `$where`.
  - `$regex` matches actual regexps properly.
  - Improve support for `$nin`, `$ne`, `$not`.
  - Support using `{ $in: [/foo/, /bar/] }`. #1707
  - Support `{$exists: false}`.
  - Improve type-checking for selectors.
  - Support `{x: {$elemMatch: {$gt: 5}}}`.
  - Match Mongo's behavior better when there are arrays in the document.
  - Support `$near` with sort.
  - Implement updates with `{ $set: { 'a.$.b': 5 } }`.
  - Support `{$type: 4}` queries.
  - Optimize `remove({})` when observers are paused.
  - Make update-by-id constant time.
  - Allow `{$set: {'x._id': 1}}`.  #1794

* Upgraded dependencies
  - node: 0.10.25 (from 0.10.22). The workaround for specific Node
    versions from 0.7.0 is now removed; 0.10.25+ is supported.
  - jquery: 1.11.0 (from 1.8.2). See
    http://jquery.com/upgrade-guide/1.9/ for upgrade instructions.
  - jquery-waypoints: 2.0.4 (from 1.1.7). Contains
    backwards-incompatible changes.
  - source-map: 0.3.2 (from 0.3.30) #1782
  - websocket-driver: 0.3.2 (from 0.3.1)
  - http-proxy: 1.0.2 (from a pre-release fork of 1.0)
  - semver: 2.2.1 (from 2.1.0)
  - request: 2.33.0 (from 2.27.0)
  - fstream: 0.1.25 (from 0.1.24)
  - tar: 0.1.19 (from 0.1.18)
  - eachline: a fork of 2.4.0 (from 2.3.3)
  - source-map: 0.1.31 (from 0.1.30)
  - source-map-support: 0.2.5 (from 0.2.3)
  - mongo: 2.4.9 (from 2.4.8)
  - openssl in mongo: 1.0.1f (from 1.0.1e)
  - kexec: 0.2.0 (from 0.1.1)
  - less: 1.6.1 (from 1.3.3)
  - stylus: 0.42.2 (from 0.37.0)
  - nib: 1.0.2 (from 1.0.0)
  - coffeescript: 1.7.1 (from 1.6.3)

* CSS preprocessing and sourcemaps:
  - Add sourcemap support for CSS stylesheet preprocessors. Use
    sourcemaps for stylesheets compiled with LESS.
  - Improve CSS minification to deal with `@import` statements correctly.
  - Lint CSS files for invalid `@` directives.
  - Change the recommended suffix for imported LESS files from
    `.lessimport` to `.import.less`. Add `.import.styl` to allow
    `stylus` imports. `.lessimport` continues to work but is deprecated.

* Add `clientAddress` and `httpHeaders` to `this.connection` in method
  calls and publish functions.

* Hash login tokens before storing them in the database. Legacy unhashed
  tokens are upgraded to hashed tokens in the database as they are used
  in login requests.

* Change default accounts-ui styling and add more CSS classes.

* Refactor command-line tool. Add test harness and better tests. Run
  `meteor self-test --help` for info on running the tools test suite.

* Speed up application re-build in development mode by re-using file
  hash computation between file change watching code and application
  build code..

* Fix issues with documents containing a key named `length` with a
  numeric value. Underscore treated these as arrays instead of objects,
  leading to exceptions when . Patch Underscore to not treat plain
  objects (`x.constructor === Object`) with numeric `length` fields as
  arrays. #594 #1737

* Deprecate `Accounts.loginServiceConfiguration` in favor of
  `ServiceConfiguration.configurations`, exported by the
  `service-configuration` package. `Accounts.loginServiceConfiguration`
  is maintained for backwards-compatibility, but it is defined in a
  `Meteor.startup` block and so cannot be used from top-level code.

* Cursors with a field specifier containing `{_id: 0}` can no longer be
  used with `observeChanges` or `observe`. This includes the implicit
  calls to these functions that are done when returning a cursor from a
  publish function or using `{{#each}}`.

* Transform functions must return objects and may not change the `_id`
  field, though they may leave it out.

* Remove broken IE7 support from the `localstorage` package. Meteor
  accounts logins no longer persist in IE7.

* Fix the `localstorage` package when used with Safari in private
  browsing mode. This fixes a problem with login token storage and
  account login. #1291

* Types added with `EJSON.addType` now have default `clone` and `equals`
  implementations. Users may still specify `clone` or `equals` functions
  to override the default behavior.  #1745

* Add `frame-src` to `browser-policy-content` and account for
  cross-browser CSP disparities.

* Deprecate `Oauth.initiateLogin` in favor of `Oauth.showPopup`.

* Add `WebApp.rawConnectHandlers` for adding connect handlers that run
  before any other Meteor handlers, except `connect.compress()`. Raw
  connect handlers see the URL's full path (even if ROOT_URL contains a
  non-empty path) and they run before static assets are served.

* Add `Accounts.connection` to allow using Meteor accounts packages with
  a non-default DDP connection.

* Detect and reload if minified CSS files fail to load at startup. This
  prevents the application from running unstyled if the page load occurs
  while the server is switching versions.

* Allow Npm.depends to specify any http or https URL containing a full
  40-hex-digit SHA.  #1686

* Add `retry` package for connection retry with exponential backoff.

* Pass `update` and `remove` return values correctly when using
  collections validated with `allow` and `deny` rules. #1759

* If you're using Deps on the server, computations and invalidation
  functions are not allowed to yield. Throw an error instead of behaving
  unpredictably.

* Fix namespacing in coffeescript files added to a package with the
  `bare: true` option. #1668

* Fix races when calling login and/or logoutOtherClients from multiple
  tabs. #1616

* Include oauth_verifier as a header rather than a parameter in
  the `oauth1` package. #1825

* Fix `force-ssl` to allow local development with `meteor run` in IPv6
  environments. #1751`

* Allow cursors on named local collections to be returned from a publish
  function in an array.  #1820

* Fix build failure caused by a directory in `programs/` without a
  package.js file.

* Do a better job of handling shrinkwrap files when an npm module
  depends on something that isn't a semver. #1684

* Fix failures updating npm dependencies when a node_modules directory
  exists above the project directory.  #1761

* Preserve permissions (eg, executable bit) on npm files.  #1808

* SockJS tweak to support relative base URLs.

* Don't leak sockets on error in dev-mode proxy.

* Clone arguments to `added` and `changed` methods in publish
  functions. This allows callers to reuse objects and prevents already
  published data from changing after the fact.  #1750

* Ensure springboarding to a different meteor tools version always uses
  `exec` to run the old version. This simplifies process management for
  wrapper scripts.

Patches contributed by GitHub users DenisGorbachev, EOT, OyoKooN, awwx,
dandv, icellan, jfhamlin, marcandre, michaelbishop, mitar, mizzao,
mquandalle, paulswartz, rdickert, rzymek, timhaines, and yeputons.


## v0.7.0.1

* Two fixes to `meteor run` Mongo startup bugs that could lead to hangs with the
  message "Initializing mongo database... this may take a moment.".  #1696

* Apply the Node patch to 0.10.24 as well (see the 0.7.0 section for details).

* Fix gratuitous IE7 incompatibility.  #1690


## v0.7.0

This version of Meteor contains a patch for a bug in Node 0.10 which
most commonly affects websockets. The patch is against Node version
0.10.22 and 0.10.23. We strongly recommend using one of these precise
versions of Node in production so that the patch will be applied. If you
use a newer version of Node with this version of Meteor, Meteor will not
apply the patch and will instead disable websockets.

* Rework how Meteor gets realtime database updates from MongoDB. Meteor
  now reads the MongoDB "oplog" -- a special collection that records all
  the write operations as they are applied to your database. This means
  changes to the database are instantly noticed and reflected in Meteor,
  whether they originated from Meteor or from an external database
  client. Oplog tailing is automatically enabled in development mode
  with `meteor run`, and can be enabled in production with the
  `MONGO_OPLOG_URL` environment variable. Currently the only supported
  selectors are equality checks; `$`-operators, `limit` and `skip`
  queries fall back to the original poll-and-diff algorithm. See
  https://github.com/meteor/meteor/wiki/Oplog-Observe-Driver
  for details.

* Add `Meteor.onConnection` and add `this.connection` to method
  invocations and publish functions. These can be used to store data
  associated with individual clients between subscriptions and method
  calls. See http://docs.meteor.com/#meteor_onconnection for details. #1611

* Bundler failures cause non-zero exit code in `meteor run`.  #1515

* Fix error when publish function callbacks are called during session shutdown.

* Rework hot code push. The new `autoupdate` package drives automatic
  reloads on update using standard DDP messages instead of a hardcoded
  message at DDP startup. Now the hot code push only triggers when
  client code changes; server-only code changes will not cause the page
  to reload.

* New `facts` package publishes internal statistics about Meteor.

* Add an explicit check that publish functions return a cursor, an array
  of cursors, or a falsey value. This is a safety check to to prevent
  users from accidentally returning Collection.findOne() or some other
  value and expecting it to be published.

* Implement `$each`, `$sort`, and `$slice` options for minimongo's `$push`
  modifier.  #1492

* Introduce `--raw-logs` option to `meteor run` to disable log
  coloring and timestamps.

* Add `WebAppInternals.setBundledJsCssPrefix()` to control where the
  client loads bundled JavaScript and CSS files. This allows serving
  files from a CDN to decrease page load times and reduce server load.

* Attempt to exit cleanly on `SIGHUP`. Stop accepting incoming
  connections, kill DDP connections, and finish all outstanding requests
  for static assets.

* In the HTTP server, only keep sockets with no active HTTP requests alive for 5
  seconds.

* Fix handling of `fields` option in minimongo when only `_id` is present. #1651

* Fix issue where setting `process.env.MAIL_URL` in app code would not
  alter where mail was sent. This was a regression in 0.6.6 from 0.6.5. #1649

* Use stderr instead of stdout (for easier automation in shell scripts) when
  prompting for passwords and when downloading the dev bundle. #1600

* Ensure more downtime during file watching.  #1506

* Fix `meteor run` with settings files containing non-ASCII characters.  #1497

* Support `EJSON.clone` for `Meteor.Error`. As a result, they are properly
  stringified in DDP even if thrown through a `Future`.  #1482

* Fix passing `transform: null` option to `collection.allow()` to disable
  transformation in validators.  #1659

* Fix livedata error on `this.removed` during session shutdown. #1540 #1553

* Fix incompatibility with Phusion Passenger by removing an unused line. #1613

* Ensure install script creates /usr/local on machines where it does not
  exist (eg. fresh install of OSX Mavericks).

* Set x-forwarded-* headers in `meteor run`.

* Clean up package dirs containing only ".build".

* Check for matching hostname before doing end-of-oauth redirect.

* Only count files that actually go in the cache towards the `appcache`
  size check. #1653.

* Increase the maximum size spiderable will return for a page from 200kB
  to 5MB.

* Upgraded dependencies:
  * SockJS server from 0.3.7 to 0.3.8, including new faye-websocket module.
  * Node from 0.10.21 to 0.10.22
  * MongoDB from 2.4.6 to 2.4.8
  * clean-css from 1.1.2 to 2.0.2
  * uglify-js from a fork of 2.4.0 to 2.4.7
  * handlebars npm module no longer available outside of handlebars package

Patches contributed by GitHub users AlexeyMK, awwx, dandv, DenisGorbachev,
emgee3, FooBarWidget, mitar, mcbain, rzymek, and sdarnell.


## v0.6.6.3

* Fix error when publish function callbacks are called during session
  shutdown.  #1540 #1553

* Improve `meteor run` CPU usage in projects with many
  directories.  #1506


## v0.6.6.2

* Upgrade Node from 0.10.20 to 0.10.21 (security update).


## v0.6.6.1

* Fix file watching on OSX. Work around Node issue #6251 by not using
  fs.watch. #1483


## v0.6.6


#### Security

* Add `browser-policy` package for configuring and sending
  Content-Security-Policy and X-Frame-Options HTTP headers.
  [See the docs](http://docs.meteor.com/#browserpolicy) for more.

* Use cryptographically strong pseudorandom number generators when available.

#### MongoDB

* Add upsert support. `Collection.update` now supports the `{upsert:
  true}` option. Additionally, add a `Collection.upsert` method which
  returns the newly inserted object id if applicable.

* `update` and `remove` now return the number of documents affected.  #1046

* `$near` operator for `2d` and `2dsphere` indices.

* The `fields` option to the collection methods `find` and `findOne` now works
  on the client as well.  (Operators such as `$elemMatch` and `$` are not yet
  supported in `fields` projections.) #1287

* Pass an index and the cursor itself to the callbacks in `cursor.forEach` and
  `cursor.map`, just like the corresponding `Array` methods.  #63

* Support `c.find(query, {limit: N}).count()` on the client.  #654

* Improve behavior of `$ne`, `$nin`, and `$not` selectors with objects containing
  arrays.  #1451

* Fix various bugs if you had two documents with the same _id field in
  String and ObjectID form.

#### Accounts

* [Behavior Change] Expire login tokens periodically. Defaults to 90
  days. Use `Accounts.config({loginExpirationInDays: null})` to disable
  token expiration.

* [Behavior Change] Write dates generated by Meteor Accounts to Mongo as
  Date instead of number; existing data can be converted by passing it
  through `new Date()`. #1228

* Log out and close connections for users if they are deleted from the
  database.

* Add Meteor.logoutOtherClients() for logging out other connections
  logged in as the current user.

* `restrictCreationByEmailDomain` option in `Accounts.config` to restrict new
  users to emails of specific domain (eg. only users with @meteor.com emails) or
  a custom validator. #1332

* Support OAuth1 services that require request token secrets as well as
  authentication token secrets.  #1253

* Warn if `Accounts.config` is only called on the client.  #828

* Fix bug where callbacks to login functions could be called multiple
  times when the client reconnects.

#### DDP

* Fix infinite loop if a client disconnects while a long yielding method is
  running.

* Unfinished code to support DDP session resumption has been removed. Meteor
  servers now stop processing messages from clients and reclaim memory
  associated with them as soon as they are disconnected instead of a few minutes
  later.

#### Tools

* The pre-0.6.5 `Package.register_extension` API has been removed. Use
  `Package._transitional_registerBuildPlugin` instead, which was introduced in
  0.6.5. (A bug prevented the 0.6.5 reimplementation of `register_extension`
  from working properly anyway.)

* Support using an HTTP proxy in the `meteor` command line tool. This
  allows the `update`, `deploy`, `logs`, and `mongo` commands to work
  behind a proxy. Use the standard `http_proxy` environment variable to
  specify your proxy endpoint.  #429, #689, #1338

* Build Linux binaries on an older Linux machine. Meteor now supports
  running on Linux machines with glibc 2.9 or newer (Ubuntu 10.04+, RHEL
  and CentOS 6+, Fedora 10+, Debian 6+). Improve error message when running
  on Linux with unsupported glibc, and include Mongo stderr if it fails
  to start.

* Install NPM modules with `--force` to avoid corrupted local caches.

* Rebuild NPM modules in packages when upgrading to a version of Meteor that
  uses a different version of Node.

* Disable the Mongo http interface. This lets you run meteor on two ports
  differing by 1000 at the same time.

#### Misc

* [Known issue] Breaks support for pre-release OSX 10.9 'Mavericks'.
  Will be addressed shortly. See issues:
  https://github.com/joyent/node/issues/6251
  https://github.com/joyent/node/issues/6296

* `EJSON.stringify` now takes options:
  - `canonical` causes objects keys to be stringified in sorted order
  - `indent` allows formatting control over the EJSON stringification

* EJSON now supports `Infinity`, `-Infinity` and `NaN`.

* Check that the argument to `EJSON.parse` is a string.  #1401

* Better error from functions that use `Meteor._wrapAsync` (eg collection write
  methods and `HTTP` methods) and in DDP server message processing.  #1387

* Support `appcache` on Chrome for iOS.

* Support literate CoffeeScript files with the extension `.coffee.md` (in
  addition to the already-supported `.litcoffee` extension). #1407

* Make `madewith` package work again (broken in 0.6.5).  #1448

* Better error when passing a string to `{{#each}}`. #722

* Add support for JSESSIONID cookies for sticky sessions. Set the
  `USE_JSESSIONID` environment variable to enable placing a JSESSIONID
  cookie on sockjs requests.

* Simplify the static analysis used to detect package-scope variables.

* Upgraded dependencies:
  * Node from 0.8.24 to 0.10.20
  * MongoDB from 2.4.4 to 2.4.6
  * MongoDB driver from 1.3.17 to 1.3.19
  * http-proxy from 0.10.1 to a pre-release of 1.0.0
  * stylus from 0.30.1 to 0.37.0
  * nib from 0.8.2 to 1.0.0
  * optimist from 0.3.5 to 0.6.0
  * semver from 1.1.0 to 2.1.0
  * request from 2.12.0 to 2.27.0
  * keypress from 0.1.0 to 0.2.1
  * underscore from 1.5.1 to 1.5.2
  * fstream from 0.1.21 to 0.1.24
  * tar from 0.1.14 to 0.1.18
  * source-map from 0.1.26 to 0.1.30
  * source-map-support from a fork of 0.1.8 to 0.2.3
  * escope from a fork of 0.0.15 to 1.0.0
  * estraverse from 1.1.2-1 to 1.3.1
  * simplesmtp from 0.1.25 to 0.3.10
  * stream-buffers from 0.2.3 to 0.2.5
  * websocket from 1.0.7 to 1.0.8
  * cli-color from 0.2.2 to 0.2.3
  * clean-css from 1.0.11 to 1.1.2
  * UglifyJS2 from a fork of 2.3.6 to a different fork of 2.4.0
  * connect from 2.7.10 to 2.9.0
  * send from 0.1.0 to 0.1.4
  * useragent from 2.0.1 to 2.0.7
  * replaced byline with eachline 2.3.3

Patches contributed by GitHub users ansman, awwx, codeinthehole, jacott,
Maxhodges, meawoppl, mitar, mizzao, mquandalle, nathan-muir, RobertLowe, ryw,
sdarnell, and timhaines.


## v0.6.5.2

* Upgrade Node from 0.8.24 to 0.8.26 (security patch)


## v0.6.5.1

* Fix syntax errors on lines that end with a backslash. #1326

* Fix serving static files with special characters in their name. #1339

* Upgrade `esprima` JavaScript parser to fix bug parsing complex regexps.

* Export `Spiderable` from `spiderable` package to allow users to set
  `Spiderable.userAgentRegExps` to control what user agents are treated
  as spiders.

* Add EJSON to standard-app-packages. #1343

* Fix bug in d3 tab character parsing.

* Fix regression when using Mongo ObjectIDs in Spark templates.


## v0.6.5

* New package system with package compiler and linker:

  * Each package now has it own namespace for variable
    declarations. Global variables used in a package are limited to
    package scope.

  * Packages must explicitly declare which symbols they export with
    `api.export` in `package.js`.

  * Apps and packages only see the exported symbols from packages they
    explicitly use. For example, if your app uses package A which in
    turn depends on package B, only package A's symbols will be
    available in the app.

  * Package names can only contain alphanumeric characters, dashes, and
    dots. Packages with spaces and underscores must be renamed.

  * Remove hardcoded list of required packages. New default
    `standard-app-packages` package adds dependencies on the core Meteor
    stack. This package can be removed to make an app with only parts of
    the Meteor stack. `standard-app-packages` will be automatically
    added to a project when it is updated to Meteor 0.6.5.

  * Custom app packages in the `packages` directory are no longer
    automatically used. They must be explicitly added to the app with
    `meteor add <packagename>`. To help with the transition, all
    packages in the `packages` directory will be automatically added to
    the project when it is updated to Meteor 0.6.5.

  * New "unipackage" on-disk format for built packages. Compiled packages are
    cached and rebuilt only when their source or dependencies change.

  * Add "unordered" and "weak" package dependency modes to allow
    circular package dependencies and conditional code inclusion.

  * New API (`_transitional_registerBuildPlugin`) for declaring
    compilers, preprocessors, and file extension handlers. These new
    build plugins are full compilation targets in their own right, and
    have their own namespace, source files, NPM requirements, and package
    dependencies. The old `register_extension` API is deprecated. Please
    note that the `package.js` format and especially
    `_transitional_registerBuildPlugin` are not frozen interfaces and
    are subject to change in future releases.

  * Add `api.imply`, which allows one package to "imply" another. If
    package A implies package B, then anything that depends on package
    A automatically depends on package B as well (and receives package
    B's imports). This is useful for creating umbrella packages
    (`standard-app-packages`) or sometimes for factoring common code
    out of related packages (`accounts-base`).

* Move HTTP serving out of the server bootstrap and into the `webapp`
  package. This allows building Meteor apps that are not web servers
  (eg. command line tools, DDP clients, etc.). Connect middlewares can
  now be registered on the new `WebApp.connectHandlers` instead of the
  old `__meteor_bootstrap__.app`.

* The entire Meteor build process now has first-class source map
  support. A source map is maintained for every source file as it
  passes through the build pipeline. Currently, the source maps are
  only served in development mode. Not all web browsers support source
  maps yet and for those that do, you may have to turn on an option to
  enable them. Source maps will always be used when reporting
  exceptions on the server.

* Update the `coffeescript` package to generate source maps.

* Add new `Assets` API and `private` subdirectory for including and
  accessing static assets on the server. http://docs.meteor.com/#assets

* Add `Meteor.disconnect`. Call this to disconnect from the
  server and stop all live data updates. #1151

* Add `Match.Integer` to `check` for 32-bit signed integers.

* `Meteor.connect` has been renamed to `DDP.connect` and is now fully
  supported on the server. Server-to-server DDP connections use
  websockets, and can be used for both method calls and subscriptions.

* Rename `Meteor.default_connection` to `Meteor.connection` and
  `Meteor.default_server` to `Meteor.server`.

* Rename `Meteor.http` to `HTTP`.

* `ROOT_URL` may now have a path part. This allows serving multiple
  Meteor apps on the same domain.

* Support creating named unmanaged collections with
  `new Meteor.Collection("name", {connection: null})`.

* New `Log` function in the `logging` package which prints with
  timestamps, color, filenames and linenumbers.

* Include http response in errors from oauth providers. #1246

* The `observe` callback `movedTo` now has a fourth argument `before`.

* Move NPM control files for packages from `.npm` to
  `.npm/package`. This is to allow build plugins such as `coffeescript`
  to depend on NPM packages. Also, when removing the last NPM
  dependency, clean up the `.npm` dir.

* Remove deprecated `Meteor.is_client` and `Meteor.is_server` variables.

* Implement "meteor bundle --debug" #748

* Add `forceApprovalPrompt` option to `Meteor.loginWithGoogle`. #1226

* Make server-side Mongo `insert`s, `update`s, and `remove`s run
  asynchronously when a callback is passed.

* Improve memory usage when calling `findOne()` on the server.

* Delete login tokens from server when user logs out.

* Rename package compatibility mode option to `add_files` from `raw` to
  `bare`.

* Fix Mongo selectors of the form: {$regex: /foo/}.

* Fix Spark memory leak.  #1157

* Fix EPIPEs during dev mode hot code reload.

* Fix bug where we would never quiesce if we tried to revive subs that errored
  out (5e7138d)

* Fix bug where `this.fieldname` in handlebars template might refer to a
  helper instead of a property of the current data context. #1143

* Fix submit events on IE8. #1191

* Handle `Meteor.loginWithX` being called with a callback but no options. #1181

* Work around a Chrome bug where hitting reload could cause a tab to
  lose the DDP connection and never recover. #1244

* Upgraded dependencies:
  * Node from 0.8.18 to 0.8.24
  * MongoDB from 2.4.3 to 2.4.4, now with SSL support
  * CleanCSS from 0.8.3 to 1.0.11
  * Underscore from 1.4.4 to 1.5.1
  * Fibers from 1.0.0 to 1.0.1
  * MongoDB Driver from 1.3.7 to 1.3.17

Patches contributed by GitHub users btipling, mizzao, timhaines and zol.


## v0.6.4.1

* Update mongodb driver to use version 0.2.1 of the bson module.


## v0.6.4

* Separate OAuth flow logic from Accounts into separate packages. The
  `facebook`, `github`, `google`, `meetup`, `twitter`, and `weibo`
  packages can be used to perform an OAuth exchange without creating an
  account and logging in.  #1024

* If you set the `DISABLE_WEBSOCKETS` environment variable, browsers will not
  attempt to connect to your app using Websockets. Use this if you know your
  server environment does not properly proxy Websockets to reduce connection
  startup time.

* Make `Meteor.defer` work in an inactive tab in iOS.  #1023

* Allow new `Random` instances to be constructed with specified seed. This
  can be used to create repeatable test cases for code that picks random
  values.  #1033

* Fix CoffeeScript error reporting to include source file and line
  number again.  #1052

* Fix Mongo queries which nested JavaScript RegExp objects inside `$or`.  #1089

* Upgraded dependencies:
  * Underscore from 1.4.2 to 1.4.4  #776
  * http-proxy from 0.8.5 to 0.10.1  #513
  * connect from 1.9.2 to 2.7.10
  * Node mongodb client from 1.2.13 to 1.3.7  #1060

Patches contributed by GitHub users awwx, johnston, and timhaines.


## v0.6.3

* Add new `check` package for ensuring that a value matches a required
  type and structure. This is used to validate untrusted input from the
  client. See http://docs.meteor.com/#match for details.

* Use Websockets by default on supported browsers. This reduces latency
  and eliminates the constant network spinner on iOS devices.

* With `autopublish` on, publish many useful fields on `Meteor.users`.

* Files in the `client/compatibility/` subdirectory of a Meteor app do
  not get wrapped in a new variable scope. This is useful for
  third-party libraries which expect `var` statements at the outermost
  level to be global.

* Add synthetic `tap` event for use on touch enabled devices. This is a
  replacement for `click` that fires immediately.

* When using the `http` package synchronously on the server, errors
  are thrown rather than passed in `result.error`

* The `manager` option to the `Meteor.Collection` constructor is now called
  `connection`. The old name still works for now.  #987

* The `localstorage-polyfill` smart package has been replaced by a
  `localstorage` package, which defines a `Meteor._localStorage` API instead of
  trying to replace the DOM `window.localStorage` facility. (Now, apps can use
  the existence of `window.localStorage` to detect if the full localStorage API
  is supported.)  #979

* Upgrade MongoDB from 2.2.1 to 2.4.3.

* Upgrade CoffeeScript from 1.5.0 to 1.6.2.  #972

* Faster reconnects when regaining connectivity.  #696

* `Email.send` has a new `headers` option to set arbitrary headers.  #963

* Cursor transform functions on the server no longer are required to return
  objects with correct `_id` fields.  #974

* Rework `observe()` callback ordering in minimongo to improve fiber
  safety on the server. This makes subscriptions on server to server DDP
  more usable.

* Use binary search in minimongo when updating ordered queries.  #969

* Fix EJSON base64 decoding bug.  #1001

* Support `appcache` on Chromium.  #958

Patches contributed by GitHub users awwx, jagill, spang, and timhaines.


## v0.6.2.1

* When authenticating with GitHub, include a user agent string. This
  unbreaks "Sign in with GitHub"

Patch contributed by GitHub user pmark.


## v0.6.2

* Better error reporting:
  * Capture real stack traces for `Meteor.Error`.
  * Report better errors with misconfigured OAuth services.

* Add per-package upgrade notices to `meteor update`.

* Experimental server-to-server DDP support: `Meteor.connect` on the
  server will connect to a remote DDP endpoint via WebSockets. Method
  calls should work fine, but subscriptions and minimongo on the server
  are still a work in progress.

* Upgrade d3 from 2.x to 3.1.4. See
  https://github.com/mbostock/d3/wiki/Upgrading-to-3.0 for compatibility notes.

* Allow CoffeeScript to set global variables when using `use strict`. #933

* Return the inserted documented ID from `LocalCollection.insert`. #908

* Add Weibo token expiration time to `services.weibo.expiresAt`.

* `Spiderable.userAgentRegExps` can now be modified to change what user agents
  are treated as spiders by the `spiderable` package.

* Prevent observe callbacks from affecting the arguments to identical
  observes. #855

* Fix meteor command line tool when run from a home directory with
  spaces in its name. If you previously installed meteor release 0.6.0
  or 0.6.1 you'll need to uninstall and reinstall meteor to support
  users with spaces in their usernames (see
  https://github.com/meteor/meteor/blob/master/README.md#uninstalling-meteor)

Patches contributed by GitHub users andreas-karlsson, awwx, jacott,
joshuaconner, and timhaines.


## v0.6.1

* Correct NPM behavior in packages in case there is a `node_modules` directory
  somewhere above the app directory. #927

* Small bug fix in the low-level `routepolicy` package.

Patches contributed by GitHub users andreas-karlsson and awwx.


## v0.6.0

* Meteor has a brand new distribution system! In this new system, code-named
  Engine, packages are downloaded individually and on demand. All of the
  packages in each official Meteor release are prefetched and cached so you can
  still use Meteor while offline. You can have multiple releases of Meteor
  installed simultaneously; apps are pinned to specific Meteor releases.
  All `meteor` commands accept a `--release` argument to specify which release
  to use; `meteor update` changes what release the app is pinned to.
  Inside an app, the name of the release is available at `Meteor.release`.
  When running Meteor directly from a git checkout, the release is ignored.

* Variables declared with `var` at the outermost level of a JavaScript
  source file are now private to that file. Remove the `var` to share
  a value between files.

* Meteor now supports any x86 (32- or 64-bit) Linux system, not just those which
  use Debian or RedHat package management.

* Apps may contain packages inside a top-level directory named `packages`.

* Packages may depend on [NPM modules](https://npmjs.org), using the new
  `Npm.depends` directive in their `package.js` file. (Note: if the NPM module
  has architecture-specific binary components, bundles built with `meteor
  bundle` or `meteor deploy` will contain the components as built for the
  developer's platform and may not run on other platforms.)

* Meteor's internal package tests (as well as tests you add to your app's
  packages with the unsupported `Tinytest` framework) are now run with the new
  command `meteor test-packages`.

* `{{#each}}` helper can now iterate over falsey values without throwing an
  exception. #815, #801

* `{{#with}}` helper now only includes its block if its argument is not falsey,
  and runs an `{{else}}` block if provided if the argument is falsey. #770, #866

* Twitter login now stores `profile_image_url` and `profile_image_url_https`
  attributes in the `user.services.twitter` namespace. #788

* Allow packages to register file extensions with dots in the filename.

* When calling `this.changed` in a publish function, it is no longer an error to
  clear a field which was never set. #850

* Deps API
  * Add `dep.depend()`, deprecate `Deps.depend(dep)` and
    `dep.addDependent()`.
  * If first run of `Deps.autorun` throws an exception, stop it and don't
    rerun.  This prevents a Spark exception when template rendering fails
    ("Can't call 'firstNode' of undefined").
  * If an exception is thrown during `Deps.flush` with no stack, the
    message is logged instead. #822

* When connecting to MongoDB, use the JavaScript BSON parser unless specifically
  requested in `MONGO_URL`; the native BSON parser sometimes segfaults. (Meteor
  only started using the native parser in 0.5.8.)

* Calls to the `update` collection function in untrusted code may only use a
  whitelisted list of modifier operators.

Patches contributed by GitHub users awwx, blackcoat, cmather, estark37,
mquandalle, Primigenus, raix, reustle, and timhaines.


## v0.5.9

* Fix regression in 0.5.8 that prevented users from editing their own
  profile. #809

* Fix regression in 0.5.8 where `Meteor.loggingIn()` would not update
  reactively. #811


## v0.5.8

* Calls to the `update` and `remove` collection functions in untrusted code may
  no longer use arbitrary selectors. You must specify a single document ID when
  invoking these functions from the client (other than in a method stub).

  You may still use other selectors when calling `update` and `remove` on the
  server and from client method stubs, so you can replace calls that are no
  longer supported (eg, in event handlers) with custom method calls.

  The corresponding `update` and `remove` callbacks passed to `allow` and `deny`
  now take a single document instead of an array.

* Add new `appcache` package. Add this package to your project to speed
  up page load and make hot code reload smoother using the HTML5
  AppCache API. See http://docs.meteor.com/#appcache for details.

* Rewrite reactivity library. `Meteor.deps` is now `Deps` and has a new
  API. `Meteor.autorun` and `Meteor.flush` are now called `Deps.autorun` and
  `Deps.flush` (the old names still work for now). The other names under
  `Meteor.deps` such as `Context` no longer exist. The new API is documented at
  http://docs.meteor.com/#deps

* You can now provide a `transform` option to collections, which is a
  function that documents coming out of that collection are passed
  through. `find`, `findOne`, `allow`, and `deny` now take `transform` options,
  which may override the Collection's `transform`.  Specifying a `transform`
  of `null` causes you to receive the documents unmodified.

* Publish functions may now return an array of cursors to publish. Currently,
  the cursors must all be from different collections. #716

* User documents have id's when `onCreateUser` and `validateNewUser` hooks run.

* Encode and store custom EJSON types in MongoDB.

* Support literate CoffeeScript files with the extension `.litcoffee`. #766

* Add new login service provider for Meetup.com in `accounts-meetup` package.

* If you call `observe` or `observeChanges` on a cursor created with the
  `reactive: false` option, it now only calls initial add callbacks and
  does not continue watching the query. #771

* In an event handler, if the data context is falsey, default it to `{}`
  rather than to the global object. #777

* Allow specifying multiple event handlers for the same selector. #753

* Revert caching header change from 0.5.5. This fixes image flicker on redraw.

* Stop making `Session` available on the server; it's not useful there. #751

* Force URLs in stack traces in browser consoles to be hyperlinks. #725

* Suppress spurious `changed` callbacks with empty `fields` from
  `Cursor.observeChanges`.

* Fix logic bug in template branch matching. #724

* Make `spiderable` user-agent test case insensitive. #721

* Fix several bugs in EJSON type support:
  * Fix `{$type: 5}` selectors for binary values on browsers that do
    not support `Uint8Array`.
  * Fix EJSON equality on falsey values.
  * Fix for returning a scalar EJSON type from a method. #731

* Upgraded dependencies:
  * mongodb driver to version 1.2.13 (from 0.1.11)
  * mime module removed (it was unused)


Patches contributed by GitHub users awwx, cmather, graemian, jagill,
jmhredsox, kevinxucs, krizka, mitar, raix, and rasmuserik.


## v0.5.7

* The DDP wire protocol has been redesigned.

  * The handshake message is now versioned. This breaks backwards
    compatibility between sites with `Meteor.connect()`. Older meteor
    apps can not talk to new apps and vice versa. This includes the
    `madewith` package, apps using `madewith` must upgrade.

  * New [EJSON](http://docs.meteor.com/#ejson) package allows you to use
    Dates, Mongo ObjectIDs, and binary data in your collections and
    Session variables.  You can also add your own custom datatypes.

  * Meteor now correctly represents empty documents in Collections.

  * There is an informal specification in `packages/livedata/DDP.md`.


* Breaking API changes

  * Changed the API for `observe`.  Observing with `added`, `changed`
    and `removed` callbacks is now unordered; for ordering information
    use `addedAt`, `changedAt`, `removedAt`, and `movedTo`. Full
    documentation is in the [`observe` docs](http://docs.meteor.com/#observe).
    All callers of `observe` need to be updated.

  * Changed the API for publish functions that do not return a cursor
    (ie functions that call `this.set` and `this.unset`). See the
    [`publish` docs](http://docs.meteor.com/#meteor_publish) for the new
    API.


* New Features

  * Added new [`observeChanges`](http://docs.meteor.com/#observe_changes)
    API for keeping track of the contents of a cursor more efficiently.

  * There is a new reactive function on subscription handles: `ready()`
    returns true when the subscription has received all of its initial
    documents.

  * Added `Session.setDefault(key, value)` so you can easily provide
    initial values for session variables that will not be clobbered on
    hot code push.

  * You can specify that a collection should use MongoDB ObjectIDs as
    its `_id` fields for inserts instead of strings. This allows you to
    use Meteor with existing MongoDB databases that have ObjectID
    `_id`s. If you do this, you must use `EJSON.equals()` for comparing
    equality instead of `===`. See http://docs.meteor.com/#meteor_collection.

  * New [`random` package](http://docs.meteor.com/#random) provides
    several functions for generating random values. The new
    `Random.id()` function is used to provide shorter string IDs for
    MongoDB documents. `Meteor.uuid()` is deprecated.

  * `Meteor.status()` can return the status `failed` if DDP version
    negotiation fails.


* Major Performance Enhancements

  * Rewrote subscription duplication detection logic to use a more
    efficient algorithm. This significantly reduces CPU usage on the
    server during initial page load and when dealing with large amounts
    of data.

  * Reduced unnecessary MongoDB re-polling of live queries. Meteor no
    longer polls for changes on queries that specify `_id` when
    updates for a different specific `_id` are processed. This
    drastically improves performance when dealing with many
    subscriptions and updates to individual objects, such as those
    generated by the `accounts-base` package on the `Meteor.users`
    collection.


* Upgraded UglifyJS2 to version 2.2.5


Patches contributed by GitHub users awwx and michaelglenadams.


## v0.5.6

* Fix 0.5.5 regression: Minimongo selectors matching subdocuments under arrays
  did not work correctly.

* Some Bootstrap icons should have appeared white.

Patches contributed by GitHub user benjaminchelli.

## v0.5.5

* Deprecate `Meteor.autosubscribe`. `Meteor.subscribe` now works within
  `Meteor.autorun`.

* Allow access to `Meteor.settings.public` on the client. If the JSON
  file you gave to `meteor --settings` includes a field called `public`,
  that field will be available on the client as well as the server.

* `@import` works in `less`. Use the `.lessimport` file extension to
  make a less file that is ignored by preprocessor so as to avoid double
  processing. #203

* Upgrade Fibers to version 1.0.0. The `Fiber` and `Future` symbols are
  no longer exposed globally. To use fibers directly you can use:
   `var Fiber = __meteor_bootstrap__.require('fibers');` and
   `var Future = __meteor_bootstrap__.require('fibers/future');`

* Call version 1.1 of the Twitter API when authenticating with
  OAuth. `accounts-twitter` users have until March 5th, 2013 to
  upgrade before Twitter disables the old API. #527

* Treat Twitter ids as strings, not numbers, as recommended by
  Twitter. #629

* You can now specify the `_id` field of a document passed to `insert`.
  Meteor still auto-generates `_id` if it is not present.

* Expose an `invalidated` flag on `Meteor.deps.Context`.

* Populate user record with additional data from Facebook and Google. #664

* Add Facebook token expiration time to `services.facebook.expiresAt`. #576

* Allow piping a password to `meteor deploy` on `stdin`. #623

* Correctly type cast arguments to handlebars helper. #617

* Fix leaked global `userId` symbol.

* Terminate `phantomjs` properly on error when using the `spiderable`
  package. #571

* Stop serving non-cachable files with caching headers. #631

* Fix race condition if server restarted between page load and initial
  DDP connection. #653

* Resolve issue where login methods sometimes blocked future methods. #555

* Fix `Meteor.http` parsing of JSON responses on Firefox. #553

* Minimongo no longer uses `eval`. #480

* Serve 404 for `/app.manifest`. This allows experimenting with the
  upcoming `appcache` smart package. #628

* Upgraded many dependencies, including:
  * node.js to version 0.8.18
  * jquery-layout to version 1.3.0RC
  * Twitter Bootstrap to version 2.3.0
  * Less to version 1.3.3
  * Uglify to version 2.2.3
  * useragent to version 2.0.1

Patches contributed by GitHub users awwx, bminer, bramp, crunchie84,
danawoodman, dbimmler, Ed-von-Schleck, geoffd123, jperl, kevee,
milesmatthias, Primigenus, raix, timhaines, and xenolf.


## v0.5.4

* Fix 0.5.3 regression: `meteor run` could fail on OSX 10.8 if environment
  variables such as `DYLD_LIBRARY_PATH` are set.


## v0.5.3

* Add `--settings` argument to `meteor deploy` and `meteor run`. This
  allows you to specify deployment-specific information made available
  to server code in the variable `Meteor.settings`.

* Support unlimited open tabs in a single browser. Work around the
  browser per-hostname connection limit by using randomized hostnames
  for deployed apps. #131

* minimongo improvements:
  * Allow observing cursors with `skip` or `limit`.  #528
  * Allow sorting on `dotted.sub.keys`.  #533
  * Allow querying specific array elements (`foo.1.bar`).
  * `$and`, `$or`, and `$nor` no longer accept empty arrays (for consistency
    with Mongo)

* Re-rendering a template with Spark no longer reverts changes made by
  users to a `preserve`d form element. Instead, the newly rendered value
  is only applied if it is different from the previously rendered value.
  Additionally, <INPUT> elements with type other than TEXT can now have
  reactive values (eg, the labels on submit buttons can now be
  reactive).  #510 #514 #523 #537 #558

* Support JavaScript RegExp objects in selectors in Collection write
  methods on the client, eg `myCollection.remove({foo: /bar/})`.  #346

* `meteor` command-line improvements:
  * Improve error message when mongod fails to start.
  * The `NODE_OPTIONS` environment variable can be used to pass command-line
    flags to node (eg, `--debug` or `--debug-brk` to enable the debugger).
  * Die with error if an app name is mistakenly passed to `meteor reset`.

* Add support for "offline" access tokens with Google login. #464 #525

* Don't remove `serviceData` fields from previous logins when logging in
  with an external service.

* Improve `OAuth1Binding` to allow making authenticated API calls to
  OAuth1 providers (eg Twitter).  #539

* New login providers automatically work with `{{loginButtons}}` without
  needing to edit the `accounts-ui-unstyled` package.  #572

* Use `Content-Type: application/json` by default when sending JSON data
  with `Meteor.http`.

* Improvements to `jsparse`: hex literals, keywords as property names, ES5 line
  continuations, trailing commas in object literals, line numbers in error
  messages, decimal literals starting with `.`, regex character classes with
  slashes.

* Spark improvements:
  * Improve rendering of <SELECT> elements on IE.  #496
  * Don't lose nested data contexts in IE9/10 after two seconds.  #458
  * Don't print a stack trace if DOM nodes are manually removed
    from the document without calling `Spark.finalize`.  #392

* Always use the `autoReconnect` flag when connecting to Mongo.  #425

* Fix server-side `observe` with no `added` callback.  #589

* Fix re-sending method calls on reconnect.  #538

* Remove deprecated `/sockjs` URL support from `Meteor.connect`.

* Avoid losing a few bits of randomness in UUID v4 creation.  #519

* Update clean-css package from 0.8.2 to 0.8.3, fixing minification of `0%`
  values in `hsl` colors.  #515

Patches contributed by GitHub users Ed-von-Schleck, egtann, jwulf, lvbreda,
martin-naumann, meawoppl, nwmartin, timhaines, and zealoushacker.


## v0.5.2

* Fix 0.5.1 regression: Cursor `observe` works during server startup.  #507

## v0.5.1

* Speed up server-side subscription handling by avoiding redundant work
  when the same Mongo query is observed multiple times concurrently (eg,
  by multiple users subscribing to the same subscription), and by using
  a simpler "unordered" algorithm.

* Meteor now waits to invoke method callbacks until all the data written by the
  method is available in the local cache. This way, method callbacks can see the
  full effects of their writes. This includes the callbacks passed to
  `Meteor.call` and `Meteor.apply`, as well as to the `Meteor.Collection`
  `insert`/`update`/`remove` methods.

  If you want to process the method's result as soon as it arrives from the
  server, even if the method's writes are not available yet, you can now specify
  an `onResultReceived` callback to `Meteor.apply`.

* Rework latency compensation to show server data changes sooner. Previously, as
  long as any method calls were in progress, Meteor would buffer all data
  changes sent from the server until all methods finished. Meteor now only
  buffers writes to documents written by client stubs, and applies the writes as
  soon as all methods that wrote that document have finished.

* `Meteor.userLoaded()` and `{{currentUserLoaded}}` have been removed.
  Previously, during the login process on the client, `Meteor.userId()` could be
  set but the document at `Meteor.user()` could be incomplete. Meteor provided
  the function `Meteor.userLoaded()` to differentiate between these states. Now,
  this in-between state does not occur: when a user logs in, `Meteor.userId()`
  only is set once `Meteor.user()` is fully loaded.

* New reactive function `Meteor.loggingIn()` and template helper
  `{{loggingIn}}`; they are true whenever some login method is in progress.
  `accounts-ui` now uses this to show an animation during login.

* The `sass` CSS preprocessor package has been removed. It was based on an
  unmaintained NPM module which did not implement recent versions of the Sass
  language and had no error handling.  Consider using the `less` or `stylus`
  packages instead.  #143

* `Meteor.setPassword` is now called `Accounts.setPassword`, matching the
  documentation and original intention.  #454

* Passing the `wait` option to `Meteor.apply` now waits for all in-progress
  method calls to finish before sending the method, instead of only guaranteeing
  that its callback occurs after the callbacks of in-progress methods.

* New function `Accounts.callLoginMethod` which should be used to call custom
  login handlers (such as those registered with
  `Accounts.registerLoginHandler`).

* The callbacks for `Meteor.loginWithToken` and `Accounts.createUser` now match
  the other login callbacks: they are called with error on error or with no
  arguments on success.

* Fix bug where method calls could be dropped during a brief disconnection. #339

* Prevent running the `meteor` command-line tool and server on unsupported Node
  versions.

* Fix Minimongo query bug with nested objects.  #455

* In `accounts-ui`, stop page layout from changing during login.

* Use `path.join` instead of `/` in paths (helpful for the unofficial Windows
  port) #303

* The `spiderable` package serves pages to
  [`facebookexternalhit`](https://www.facebook.com/externalhit_uatext.php) #411

* Fix error on Firefox with DOM Storage disabled.

* Avoid invalidating listeners if setUserId is called with current value.

* Upgrade many dependencies, including:
  * MongoDB 2.2.1 (from 2.2.0)
  * underscore 1.4.2 (from 1.3.3)
  * bootstrap 2.2.1 (from 2.1.1)
  * jQuery 1.8.2 (from 1.7.2)
  * less 1.3.1 (from 1.3.0)
  * stylus 0.30.1 (from 0.29.0)
  * coffee-script 1.4.0 (from 1.3.3)

Patches contributed by GitHub users ayal, dandv, possibilities, TomWij,
tmeasday, and workmad3.

## v0.5.0

* This release introduces Meteor Accounts, a full-featured auth system that supports
  - fine-grained user-based control over database reads and writes
  - federated login with any OAuth provider (with built-in support for
    Facebook, GitHub, Google, Twitter, and Weibo)
  - secure password login
  - email validation and password recovery
  - an optional set of UI widgets implementing standard login/signup/password
    change/logout flows

  When you upgrade to Meteor 0.5.0, existing apps will lose the ability to write
  to the database from the client. To restore this, either:
  - configure each of your collections with
    [`collection.allow`](http://docs.meteor.com/#allow) and
    [`collection.deny`](http://docs.meteor.com/#deny) calls to specify which
    users can perform which write operations, or
  - add the `insecure` smart package (which is included in new apps by default)
    to restore the old behavior where anyone can write to any collection which
    has not been configured with `allow` or `deny`

  For more information on Meteor Accounts, see
  http://docs.meteor.com/#dataandsecurity and
  http://docs.meteor.com/#accounts_api

* The new function `Meteor.autorun` allows you run any code in a reactive
  context. See http://docs.meteor.com/#meteor_autorun

* Arrays and objects can now be stored in the `Session`; mutating the value you
  retrieve with `Session.get` does not affect the value in the session.

* On the client, `Meteor.apply` takes a new `wait` option, which ensures that no
  further method calls are sent to the server until this method is finished; it
  is used for login and logout methods in order to keep the user ID
  well-defined. You can also specifiy an `onReconnect` handler which is run when
  re-establishing a connection; Meteor Accounts uses this to log back in on
  reconnect.

* Meteor now provides a compatible replacement for the DOM `localStorage`
  facility that works in IE7, in the `localstorage-polyfill` smart package.

* Meteor now packages the D3 library for manipulating documents based on data in
  a smart package called `d3`.

* `Meteor.Collection` now takes its optional `manager` argument (used to
  associate a collection with a server you've connected to with
  `Meteor.connect`) as a named option. (The old call syntax continues to work
  for now.)

* Fix a bug where trying to immediately resubscribe to a record set after
  unsubscribing could fail silently.

* Better error handling for failed Mongo writes from inside methods; previously,
  errors here could cause clients to stop processing data from the server.


Patches contributed by GitHub users bradens, dandv, dybskiy, possibilities,
zhangcheng, and 75lb.


## v0.4.2

* Fix connection failure on iOS6. SockJS 0.3.3 includes this fix.

* The new `preserve-inputs` package, included by default in new Meteor apps,
  restores the pre-v0.4.0 behavior of "preserving" all form input elements by ID
  and name during re-rendering; users who want more precise control over
  preservation can still use the APIs added in v0.4.0.

* A few changes to the `Meteor.absoluteUrl` function:
  - Added a `replaceLocalhost` option.
  - The `ROOT_URL` environment variable is respected by `meteor run`.
  - It is now included in all apps via the `meteor` package. Apps that
    explicitly added the now-deprecated `absolute-url` smart package will log a
    deprecation warning.

* Upgrade Node from 0.8.8 to 0.8.11.

* If a Handlebars helper function `foo` returns null, you can now run do
  `{{foo.bar}}` without error, just like when `foo` is a non-existent property.

* If you pass a non-scalar object to `Session.set`, an error will now be thrown
  (matching the behavior of `Session.equals`). #215

* HTML pages are now served with a `charset=utf-8` Content-Type header. #264

* The contents of `<select>` tags can now be reactive even in IE 7 and 8.

* The `meteor` tool no longer gets confused if a parent directory of your
  project is named `public`. #352

* Fix a race condition in the `spiderable` package which could include garbage
  in the spidered page.

* The REPL run by `admin/node.sh` no longer crashes Emacs M-x shell on exit.

* Refactor internal `reload` API.

* New internal `jsparse` smart package. Not yet exposed publicly.


Patch contributed by GitHub user yanivoliver.


## v0.4.1

* New `email` smart package, with [`Email.send`](http://docs.meteor.com/#email)
  API.

* Upgrade Node from 0.6.17 to 0.8.8, as well as many Node modules in the dev
  bundle; those that are user-exposed are:
  * coffee-script: 1.3.3 (from 1.3.1)
  * stylus: 0.29.0 (from 0.28.1)
  * nib: 0.8.2 (from 0.7.0)

* All publicly documented APIs now use `camelCase` rather than
  `under_scores`. The old spellings continue to work for now. New names are:
  - `Meteor.isClient`/`isServer`
  - `this.isSimulation` inside a method invocation
  - `Meteor.deps.Context.onInvalidate`
  - `Meteor.status().retryCount`/`retryTime`

* Spark improvements
  * Optimize selector matching for event maps.
  * Fix `Spark._currentRenderer` behavior in timer callbacks.
  * Fix bug caused by interaction between `Template.foo.preserve` and
    `{{#constant}}`. #323
  * Allow `{{#each}}` over a collection of objects without `_id`. #281
  * Spark now supports Firefox 3.6.
  * Added a script to build a standalone spark.js that does not depend on
    Meteor (it depends on jQuery or Sizzle if you need IE7 support,
    and otherwise is fully standalone).

* Database writes from within `Meteor.setTimeout`/`setInterval`/`defer` will be
  batched with other writes from the current method invocation if they start
  before the method completes.

* Make `Meteor.Cursor.forEach` fully synchronous even if the user's callback
  yields. #321.

* Recover from exceptions thrown in `Meteor.publish` handlers.

* Upgrade bootstrap to version 2.1.1. #336, #337, #288, #293

* Change the implementation of the `meteor deploy` password prompt to not crash
  Emacs M-x shell.

* Optimize `LocalCollection.remove(id)` to be O(1) rather than O(n).

* Optimize client-side database performance when receiving updated data from the
  server outside of method calls.

* Better error reporting when a package in `.meteor/packages` does not exist.

* Better error reporting for coffeescript. #331

* Better error handling in `Handlebars.Exception`.


Patches contributed by GitHub users fivethirty, tmeasday, and xenolf.


## v0.4.0

* Merge Spark, a new live page update engine
  * Breaking API changes
     * Input elements no longer preserved based on `id` and `name`
       attributes. Use [`preserve`](http://docs.meteor.com/#template_preserve)
       instead.
     * All `Meteor.ui` functions removed. Use `Meteor.render`,
       `Meteor.renderList`, and
       [Spark](https://github.com/meteor/meteor/wiki/Spark) functions instead.
     * New template functions (eg. `created`, `rendered`, etc) may collide with
       existing helpers. Use `Template.foo.helpers()` to avoid conflicts.
     * New syntax for declaring event maps. Use
       `Template.foo.events({...})`. For backwards compatibility, both syntaxes
       are allowed for now.
  * New Template features
     * Allow embedding non-Meteor widgets (eg. Google Maps) using
       [`{{#constant}}`](http://docs.meteor.com/#constant)
     * Callbacks when templates are rendered. See
       http://docs.meteor.com/#template_rendered
     * Explicit control of which nodes are preserved during re-rendering. See
       http://docs.meteor.com/#template_preserve
     * Easily find nodes within a template in event handlers and callbacks. See
       http://docs.meteor.com/#template_find
     * Allow parts of a template to be independently reactive with the
       [`{{#isolate}}`](http://docs.meteor.com/#isolate) block helper.

* Use PACKAGE_DIRS environment variable to override package location. #227

* Add `absolute-url` package to construct URLs pointing to the application.

* Allow modifying documents returned by `observe` callbacks. #209

* Fix periodic crash after client disconnect. #212

* Fix minimingo crash on dotted queries with undefined keys. #126


## v0.3.9

* Add `spiderable` package to allow web crawlers to index Meteor apps.

* `meteor deploy` uses SSL to protect application deployment.

* Fix `stopImmediatePropagation()`. #205


## v0.3.8

* HTTPS support
  * Add `force-ssl` package to require site to load over HTTPS.
  * Use HTTPS for install script and `meteor update`.
  * Allow runtime configuration of default DDP endpoint.

* Handlebars improvements
  * Implement dotted path traversal for helpers and methods.
  * Allow functions in helper arguments.
  * Change helper nesting rules to allow functions as arguments.
  * Fix `{{this.foo}}` to never invoke helper `foo`.
  * Make event handler `this` reflect the node that matched the selector instead
    of the event target node.
  * Fix keyword arguments to helpers.

* Add `nib` support to stylus package. #175

* Upgrade bootstrap to version 2.0.4. #173

* Print changelog after `meteor update`.

* Fix mouseenter and mouseleave events. #224

* Fix issue with spurious heartbeat failures on busy connections.

* Fix exception in minimongo when matching non-arrays using `$all`. #183

* Fix serving an empty file when no cacheable assets exist. #179


## v0.3.7

* Better parsing of `.html` template files
  * Allow HTML comments (`<!-- -->`) at top level
  * Allow whitespace anywhere in open/close tag
  * Provide names and line numbers on error
  * More helpful error messages

* Form control improvements
  * Fix reactive radio buttons in Internet Explorer.
  * Fix reactive textareas to update consistently across browsers, matching text
    field behavior.

* `http` package bug fixes:
  * Send correct Content-Type when POSTing `params` from the server. #172
  * Correctly detect JSON response Content-Type when a charset is present.

* Support `Handlebars.SafeString`. #160

* Fix intermittent "Cursor is closed" mongo error.

* Fix "Cannot read property 'nextSibling' of null" error in certain nested
  templates. #142

* Add heartbeat timer on the client to notice when the server silently goes
  away.


## v0.3.6

* Rewrite event handling. `this` in event handlers now refers to the data
  context of the element that generated the event, *not* the top-level data
  context of the template where the event is declared.

* Add /websocket endpoint for raw websockets. Pass websockets through
  development mode proxy.

* Simplified API for Meteor.connect, which now receives a URL to a Meteor app
  rather than to a sockjs endpoint.

* Fix livedata to support subscriptions with overlapping documents.

* Update node.js to 0.6.17 to fix potential security issue.


## v0.3.5

* Fix 0.3.4 regression: Call event map handlers on bubbled events. #107


## v0.3.4

* Add Twitter `bootstrap` package. #84

* Add packages for `sass` and `stylus` CSS pre-processors. #40, #50

* Bind events correctly on top level elements in a template.

* Fix dotted path selectors in minimongo. #88

* Make `backbone` package also run on the server.

* Add `bare` option to coffee-script compilation so variables can be shared
  between multiple coffee-script file. #85

* Upgrade many dependency versions. User visible highlights:
 * node.js 0.6.15
 * coffee-script 1.3.1
 * less 1.3.0
 * sockjs 0.3.1
 * underscore 1.3.3
 * backbone 0.9.2

* Several documentation fixes and test coverage improvements.


## v0.3.3

* Add `http` package for making HTTP requests to remote servers.

* Add `madewith` package to put a live-updating Made with Meteor badge on apps.

* Reduce size of mongo database on disk (--smallfiles).

* Prevent unnecessary hot-code pushes on deployed apps during server migration.

* Fix issue with spaces in directory names. #39

* Workaround browser caching issues in development mode by using query
  parameters on all JavaScript and CSS requests.

* Many documentation and test fixups.


## v0.3.2

* Initial public launch<|MERGE_RESOLUTION|>--- conflicted
+++ resolved
@@ -1,6 +1,5 @@
 ## v.NEXT
 
-<<<<<<< HEAD
 * Rename `{{> UI.dynamic}}` to `{{> Template.dynamic}}`, and likewise
   with `UI.contentBlock` and `UI.elseBlock`.
 
@@ -17,7 +16,7 @@
 * Fix behavior of ROOT_URL with path ending in `/`.
 
 * Fix source maps when using a ROOT_URL with a path. #2627
-=======
+
 
 ## v0.9.3.1
 
@@ -25,10 +24,6 @@
 
 * Allow more than one dash in package versions. #2715
 
-* Fix `meteor update` on an app built from a checkout version
-  of Meteor.
-
->>>>>>> 8baa9727
 
 ## v0.9.3
 
